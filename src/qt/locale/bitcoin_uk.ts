--- conflicted
+++ resolved
@@ -70,13 +70,8 @@
         <translation>Це ваші Litecoin-адреси для відправлення платежів. Перед відправленням монет завжди перевіряйте суму та адресу прийому.</translation>
     </message>
     <message>
-<<<<<<< HEAD
         <source>These are your Litecoin addresses for receiving payments. It is recommended to use a new receiving address for each transaction.</source>
-        <translation>Це ваша нова Litecoin адреса для отримування платежів. Рекомендовано використовувати нову адресу для кожної транзакції.</translation>
-=======
-        <source>These are your Bitcoin addresses for receiving payments. It is recommended to use a new receiving address for each transaction.</source>
-        <translation>Це ваша нова Bitcoin адреса для отримання платежів. Рекомендовано використовувати нову адресу для кожної транзакції.</translation>
->>>>>>> cf5bf554
+        <translation>Це ваша нова Litecoin адреса для отримання платежів. Рекомендовано використовувати нову адресу для кожної транзакції.</translation>
     </message>
     <message>
         <source>Copy &amp;Label</source>
@@ -404,13 +399,8 @@
         <translation>Створити запит платежу (генерує QR-код та litecoin: URI)</translation>
     </message>
     <message>
-<<<<<<< HEAD
         <source>&amp;About Litecoin Core</source>
-        <translation>&amp;Про Litecoin Core</translation>
-=======
-        <source>&amp;About Bitcoin Core</source>
-        <translation>П&amp;ро Bitcoin Core</translation>
->>>>>>> cf5bf554
+        <translation>П&amp;ро Litecoin Core</translation>
     </message>
     <message>
         <source>Show the list of used sending addresses and labels</source>
@@ -433,13 +423,8 @@
         <translation>Показати довідку Litecoin Core для отримання переліку можливих параметрів командного рядка.</translation>
     </message>
     <message numerus="yes">
-<<<<<<< HEAD
         <source>%n active connection(s) to Litecoin network</source>
-        <translation><numerusform>%n активне з'єднання з мережею</numerusform><numerusform>%n активні з'єднання з мережею</numerusform><numerusform>%n активних з'єднань з мережею Litecoin</numerusform></translation>
-=======
-        <source>%n active connection(s) to Bitcoin network</source>
-        <translation><numerusform>%n активне з'єднання з мережею Bitcoin</numerusform><numerusform>%n активні з'єднання з мережею Bitcoin</numerusform><numerusform>%n активних з'єднань з мережею Bitcoin</numerusform></translation>
->>>>>>> cf5bf554
+        <translation><numerusform>%n активне з'єднання з мережею Litecoin</numerusform><numerusform>%n активні з'єднання з мережею Litecoin</numerusform><numerusform>%n активних з'єднань з мережею Litecoin</numerusform></translation>
     </message>
     <message>
         <source>No block source available...</source>
@@ -1900,13 +1885,8 @@
         <translation>всього щонайменше</translation>
     </message>
     <message>
-<<<<<<< HEAD
         <source>Paying only the minimum fee is just fine as long as there is less transaction volume than space in the blocks. But be aware that this can end up in a never confirming transaction once there is more demand for litecoin transactions than the network can process.</source>
-        <translation>Оплата тільки мінімальних зборів є прийнятною до тих пір, як обсяг транзакцій там є меншим аніж простору в блоках. Але майте на увазі, що це може анулювати транзакцію, якщо попит на Litecoin транзакції стане значно більшим, ніж мережа зможе обробити.</translation>
-=======
-        <source>Paying only the minimum fee is just fine as long as there is less transaction volume than space in the blocks. But be aware that this can end up in a never confirming transaction once there is more demand for bitcoin transactions than the network can process.</source>
-        <translation>Оплата тільки мінімальної комісії є прийнятною, допоки обсяг транзакцій є меншим простору в блоках. Але майте на увазі, що це може анулювати транзакцію, якщо попит на Bitcoin транзакції стане більшим, ніж мережа зможе обробити.</translation>
->>>>>>> cf5bf554
+        <translation>Оплата тільки мінімальної комісії є прийнятною, допоки обсяг транзакцій є меншим простору в блоках. Але майте на увазі, що це може анулювати транзакцію, якщо попит на Litecoin транзакції стане більшим, ніж мережа зможе обробити.</translation>
     </message>
     <message>
         <source>(read the tooltip)</source>
