--- conflicted
+++ resolved
@@ -3176,13 +3176,8 @@
         <translation>資訊</translation>
     </message>
     <message>
-<<<<<<< HEAD
         <source>Initialization sanity check failed. Litecoin Core is shutting down.</source>
-        <translation>初始化時的基本檢查失敗了。莱特幣核心將會關閉。</translation>
-=======
-        <source>Initialization sanity check failed. Bitcoin Core is shutting down.</source>
-        <translation>初始化時的基本檢查失敗了。位元幣核心就要關閉了。</translation>
->>>>>>> 424ae662
+        <translation>初始化時的基本檢查失敗了。莱特幣核心就要關閉了。</translation>
     </message>
     <message>
         <source>Invalid amount for -maxtxfee=&lt;amount&gt;: '%s'</source>
