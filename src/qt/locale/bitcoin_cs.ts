<TS language="cs" version="2.1">
<context>
    <name>AddressBookPage</name>
    <message>
        <source>Right-click to edit address or label</source>
        <translation>Pravým tlačítkem myši začneš upravovat označení adresy</translation>
    </message>
    <message>
        <source>Create a new address</source>
        <translation>Vytvoř novou adresu</translation>
    </message>
    <message>
        <source>&amp;New</source>
        <translation>&amp;Nová</translation>
    </message>
    <message>
        <source>Copy the currently selected address to the system clipboard</source>
        <translation>Zkopíruj aktuálně vybranou adresu do systémové schránky</translation>
    </message>
    <message>
        <source>&amp;Copy</source>
        <translation>&amp;Kopíruj</translation>
    </message>
    <message>
        <source>C&amp;lose</source>
        <translation>&amp;Zavřít</translation>
    </message>
    <message>
        <source>&amp;Copy Address</source>
        <translation>&amp;Kopíruj adresu</translation>
    </message>
    <message>
        <source>Delete the currently selected address from the list</source>
        <translation>Smaž zvolenou adresu ze seznamu</translation>
    </message>
    <message>
        <source>Export the data in the current tab to a file</source>
        <translation>Exportuj data z tohoto panelu do souboru</translation>
    </message>
    <message>
        <source>&amp;Export</source>
        <translation>&amp;Export</translation>
    </message>
    <message>
        <source>&amp;Delete</source>
        <translation>S&amp;maž</translation>
    </message>
    <message>
        <source>Choose the address to send coins to</source>
        <translation>Zvol adresu, na kterou pošleš mince</translation>
    </message>
    <message>
        <source>Choose the address to receive coins with</source>
        <translation>Zvol adres na příjem mincí</translation>
    </message>
    <message>
        <source>C&amp;hoose</source>
        <translation>&amp;Zvol</translation>
    </message>
    <message>
        <source>Sending addresses</source>
        <translation>Odesílací adresy</translation>
    </message>
    <message>
        <source>Receiving addresses</source>
        <translation>Přijímací adresy</translation>
    </message>
    <message>
        <source>These are your Litecoin addresses for sending payments. Always check the amount and the receiving address before sending coins.</source>
        <translation>Tohle jsou tvé Litecoinové adresy pro posílání plateb. Před odesláním mincí si vždy zkontroluj částku a cílovou adresu.</translation>
    </message>
    <message>
        <source>These are your Litecoin addresses for receiving payments. It is recommended to use a new receiving address for each transaction.</source>
        <translation>Tohle jsou tvé Litecoinové adresy pro příjem plateb. Je doporučené používat pokaždé novou adresu pro každou transakci.</translation>
    </message>
    <message>
        <source>Copy &amp;Label</source>
        <translation>Kopíruj &amp;označení</translation>
    </message>
    <message>
        <source>&amp;Edit</source>
        <translation>&amp;Uprav</translation>
    </message>
    <message>
        <source>Export Address List</source>
        <translation>Exportuj seznam adres</translation>
    </message>
    <message>
        <source>Comma separated file (*.csv)</source>
        <translation>CSV formát (*.csv)</translation>
    </message>
    <message>
        <source>Exporting Failed</source>
        <translation>Exportování selhalo</translation>
    </message>
    <message>
        <source>There was an error trying to save the address list to %1. Please try again.</source>
        <translation>Při ukládání seznamu adres do %1 se přihodila nějaká chyba. Zkus to prosím znovu.</translation>
    </message>
</context>
<context>
    <name>AddressTableModel</name>
    <message>
        <source>Label</source>
        <translation>Označení</translation>
    </message>
    <message>
        <source>Address</source>
        <translation>Adresa</translation>
    </message>
    <message>
        <source>(no label)</source>
        <translation>(bez označení)</translation>
    </message>
</context>
<context>
    <name>AskPassphraseDialog</name>
    <message>
        <source>Passphrase Dialog</source>
        <translation>Změna hesla</translation>
    </message>
    <message>
        <source>Enter passphrase</source>
        <translation>Zadej platné heslo</translation>
    </message>
    <message>
        <source>New passphrase</source>
        <translation>Zadej nové heslo</translation>
    </message>
    <message>
        <source>Repeat new passphrase</source>
        <translation>Totéž heslo ještě jednou</translation>
    </message>
    <message>
        <source>Encrypt wallet</source>
        <translation>Zašifruj peněženku</translation>
    </message>
    <message>
        <source>This operation needs your wallet passphrase to unlock the wallet.</source>
        <translation>K provedení této operace musíš zadat heslo k peněžence, aby se mohla odemknout.</translation>
    </message>
    <message>
        <source>Unlock wallet</source>
        <translation>Odemkni peněženku</translation>
    </message>
    <message>
        <source>This operation needs your wallet passphrase to decrypt the wallet.</source>
        <translation>K provedení této operace musíš zadat heslo k peněžence, aby se mohla dešifrovat.</translation>
    </message>
    <message>
        <source>Decrypt wallet</source>
        <translation>Dešifruj peněženku</translation>
    </message>
    <message>
        <source>Change passphrase</source>
        <translation>Změň heslo</translation>
    </message>
    <message>
        <source>Enter the old and new passphrase to the wallet.</source>
        <translation>Zadej staré a nové heslo k peněžence.</translation>
    </message>
    <message>
        <source>Confirm wallet encryption</source>
        <translation>Potvrď zašifrování peněženky</translation>
    </message>
    <message>
        <source>Warning: If you encrypt your wallet and lose your passphrase, you will &lt;b&gt;LOSE ALL OF YOUR LITECOINS&lt;/b&gt;!</source>
        <translation>Upozornění: Pokud si zašifruješ peněženku a ztratíš či zapomeneš heslo, &lt;b&gt;PŘIJDEŠ O VŠECHNY LITECOINY&lt;/b&gt;!</translation>
    </message>
    <message>
        <source>Are you sure you wish to encrypt your wallet?</source>
        <translation>Jsi si jistý, že chceš peněženku zašifrovat?</translation>
    </message>
    <message>
        <source>IMPORTANT: Any previous backups you have made of your wallet file should be replaced with the newly generated, encrypted wallet file. For security reasons, previous backups of the unencrypted wallet file will become useless as soon as you start using the new, encrypted wallet.</source>
        <translation>DŮLEŽITÉ: Všechny předchozí zálohy peněženky by měly být nahrazeny nově vygenerovanou, zašifrovanou peněženkou. Z bezpečnostních důvodů budou předchozí zálohy nešifrované peněženky nepoužitelné, jakmile začneš používat novou zašifrovanou peněženku.</translation>
    </message>
    <message>
        <source>Warning: The Caps Lock key is on!</source>
        <translation>Upozornění: Caps Lock je zapnutý!</translation>
    </message>
    <message>
        <source>Wallet encrypted</source>
        <translation>Peněženka je zašifrována</translation>
    </message>
    <message>
        <source>Enter the new passphrase to the wallet.&lt;br/&gt;Please use a passphrase of &lt;b&gt;ten or more random characters&lt;/b&gt;, or &lt;b&gt;eight or more words&lt;/b&gt;.</source>
        <translation>Zadej nové heslo k peněžence.&lt;br/&gt;Použij &lt;b&gt;alespoň deset náhodných znaků&lt;/b&gt; nebo &lt;b&gt;alespoň osm slov&lt;/b&gt;.</translation>
    </message>
    <message>
        <source>Litecoin will close now to finish the encryption process. Remember that encrypting your wallet cannot fully protect your litecoins from being stolen by malware infecting your computer.</source>
        <translation>Litecoin se teď ukončí, aby dokončil zašifrování. Pamatuj však, že pouhé zašifrování peněženky úplně nezabraňuje krádeži tvých litecoinů malwarem, kterým se může počítač nakazit.</translation>
    </message>
    <message>
        <source>Wallet encryption failed</source>
        <translation>Zašifrování peněženky selhalo</translation>
    </message>
    <message>
        <source>Wallet encryption failed due to an internal error. Your wallet was not encrypted.</source>
        <translation>Zašifrování peněženky selhalo kvůli vnitřní chybě. Tvá peněženka tedy nebyla zašifrována.</translation>
    </message>
    <message>
        <source>The supplied passphrases do not match.</source>
        <translation>Zadaná hesla nejsou shodná.</translation>
    </message>
    <message>
        <source>Wallet unlock failed</source>
        <translation>Nepodařilo se odemknout peněženku</translation>
    </message>
    <message>
        <source>The passphrase entered for the wallet decryption was incorrect.</source>
        <translation>Nezadal jsi správné heslo pro dešifrování peněženky.</translation>
    </message>
    <message>
        <source>Wallet decryption failed</source>
        <translation>Nepodařilo se dešifrovat peněženku</translation>
    </message>
    <message>
        <source>Wallet passphrase was successfully changed.</source>
        <translation>Heslo k peněžence bylo v pořádku změněno.</translation>
    </message>
</context>
<context>
    <name>BitcoinGUI</name>
    <message>
        <source>Sign &amp;message...</source>
        <translation>Po&amp;depiš zprávu...</translation>
    </message>
    <message>
        <source>Synchronizing with network...</source>
        <translation>Synchronizuji se se sítí...</translation>
    </message>
    <message>
        <source>&amp;Overview</source>
        <translation>&amp;Přehled</translation>
    </message>
    <message>
        <source>Node</source>
        <translation>Uzel</translation>
    </message>
    <message>
        <source>Show general overview of wallet</source>
        <translation>Zobraz celkový přehled peněženky</translation>
    </message>
    <message>
        <source>&amp;Transactions</source>
        <translation>&amp;Transakce</translation>
    </message>
    <message>
        <source>Browse transaction history</source>
        <translation>Procházej historii transakcí</translation>
    </message>
    <message>
        <source>E&amp;xit</source>
        <translation>&amp;Konec</translation>
    </message>
    <message>
        <source>Quit application</source>
        <translation>Ukonči aplikaci</translation>
    </message>
    <message>
        <source>About &amp;Qt</source>
        <translation>O &amp;Qt</translation>
    </message>
    <message>
        <source>Show information about Qt</source>
        <translation>Zobraz informace o Qt</translation>
    </message>
    <message>
        <source>&amp;Options...</source>
        <translation>&amp;Možnosti...</translation>
    </message>
    <message>
        <source>&amp;Encrypt Wallet...</source>
        <translation>Zaši&amp;fruj peněženku...</translation>
    </message>
    <message>
        <source>&amp;Backup Wallet...</source>
        <translation>&amp;Zazálohuj peněženku...</translation>
    </message>
    <message>
        <source>&amp;Change Passphrase...</source>
        <translation>Změň &amp;heslo...</translation>
    </message>
    <message>
        <source>&amp;Sending addresses...</source>
        <translation>Od&amp;esílací adresy...</translation>
    </message>
    <message>
        <source>&amp;Receiving addresses...</source>
        <translation>Př&amp;ijímací adresy...</translation>
    </message>
    <message>
        <source>Open &amp;URI...</source>
        <translation>Načíst &amp;URI...</translation>
    </message>
    <message>
        <source>Litecoin Core client</source>
        <translation>Litecoin Core klient</translation>
    </message>
    <message>
        <source>Importing blocks from disk...</source>
        <translation>Importuji bloky z disku...</translation>
    </message>
    <message>
        <source>Reindexing blocks on disk...</source>
        <translation>Vytvářím nový index bloků na disku...</translation>
    </message>
    <message>
        <source>Send coins to a Litecoin address</source>
        <translation>Pošli mince na Litecoinovou adresu</translation>
    </message>
    <message>
        <source>Modify configuration options for Litecoin</source>
        <translation>Uprav nastavení Litecoinu</translation>
    </message>
    <message>
        <source>Backup wallet to another location</source>
        <translation>Zazálohuj peněženku na jiné místo</translation>
    </message>
    <message>
        <source>Change the passphrase used for wallet encryption</source>
        <translation>Změň heslo k šifrování peněženky</translation>
    </message>
    <message>
        <source>&amp;Debug window</source>
        <translation>&amp;Ladicí okno</translation>
    </message>
    <message>
        <source>Open debugging and diagnostic console</source>
        <translation>Otevři ladicí a diagnostickou konzoli</translation>
    </message>
    <message>
        <source>&amp;Verify message...</source>
        <translation>&amp;Ověř zprávu...</translation>
    </message>
    <message>
        <source>Litecoin</source>
        <translation>Litecoin</translation>
    </message>
    <message>
        <source>Wallet</source>
        <translation>Peněženka</translation>
    </message>
    <message>
        <source>&amp;Send</source>
        <translation>&amp;Pošli</translation>
    </message>
    <message>
        <source>&amp;Receive</source>
        <translation>Při&amp;jmi</translation>
    </message>
    <message>
        <source>Show information about Litecoin Core</source>
        <translation>Zobraz informace o Litecoin Core</translation>
    </message>
    <message>
        <source>&amp;Show / Hide</source>
        <translation>&amp;Zobraz/Skryj</translation>
    </message>
    <message>
        <source>Show or hide the main Window</source>
        <translation>Zobraz nebo skryj hlavní okno</translation>
    </message>
    <message>
        <source>Encrypt the private keys that belong to your wallet</source>
        <translation>Zašifruj soukromé klíče ve své peněžence</translation>
    </message>
    <message>
        <source>Sign messages with your Litecoin addresses to prove you own them</source>
        <translation>Podepiš zprávy svými Litecoinovými adresami, čímž prokážeš, že jsi jejich vlastníkem</translation>
    </message>
    <message>
        <source>Verify messages to ensure they were signed with specified Litecoin addresses</source>
        <translation>Ověř zprávy, aby ses ujistil, že byly podepsány danými Litecoinovými adresami</translation>
    </message>
    <message>
        <source>&amp;File</source>
        <translation>&amp;Soubor</translation>
    </message>
    <message>
        <source>&amp;Settings</source>
        <translation>&amp;Nastavení</translation>
    </message>
    <message>
        <source>&amp;Help</source>
        <translation>Ná&amp;pověda</translation>
    </message>
    <message>
        <source>Tabs toolbar</source>
        <translation>Panel s listy</translation>
    </message>
    <message>
        <source>Litecoin Core</source>
        <translation>Litecoin Core</translation>
    </message>
    <message>
        <source>Request payments (generates QR codes and litecoin: URIs)</source>
        <translation>Požaduj platby (generuje QR kódy a litecoin: URI)</translation>
    </message>
    <message>
        <source>&amp;About Litecoin Core</source>
        <translation>O &amp;Litecoin Core</translation>
    </message>
    <message>
        <source>Show the list of used sending addresses and labels</source>
        <translation>Ukaž seznam použitých odesílacích adres a jejich označení</translation>
    </message>
    <message>
        <source>Show the list of used receiving addresses and labels</source>
        <translation>Ukaž seznam použitých přijímacích adres a jejich označení</translation>
    </message>
    <message>
        <source>Open a litecoin: URI or payment request</source>
        <translation>Načti litecoin: URI nebo platební požadavek</translation>
    </message>
    <message>
        <source>&amp;Command-line options</source>
        <translation>Ar&amp;gumenty z příkazové řádky</translation>
    </message>
    <message>
        <source>Show the Litecoin Core help message to get a list with possible Litecoin command-line options</source>
        <translation>Seznam argumentů Litecoinu pro příkazovou řádku získáš v nápovědě Litecoinu Core</translation>
    </message>
    <message numerus="yes">
        <source>%n active connection(s) to Litecoin network</source>
        <translation><numerusform>%n aktivní spojení do Litecoinové sítě</numerusform><numerusform>%n aktivní spojení do Litecoinové sítě</numerusform><numerusform>%n aktivních spojení do Litecoinové sítě</numerusform></translation>
    </message>
    <message>
        <source>No block source available...</source>
        <translation>Není dostupný žádný zdroj bloků...</translation>
    </message>
    <message numerus="yes">
        <source>%n hour(s)</source>
        <translation><numerusform>%n hodinu</numerusform><numerusform>%n hodiny</numerusform><numerusform>%n hodin</numerusform></translation>
    </message>
    <message numerus="yes">
        <source>%n day(s)</source>
        <translation><numerusform>%n den</numerusform><numerusform>%n dny</numerusform><numerusform>%n dnů</numerusform></translation>
    </message>
    <message numerus="yes">
        <source>%n week(s)</source>
        <translation><numerusform>%n týden</numerusform><numerusform>%n týdny</numerusform><numerusform>%n týdnů</numerusform></translation>
    </message>
    <message>
        <source>%1 and %2</source>
        <translation>%1 a %2</translation>
    </message>
    <message numerus="yes">
        <source>%n year(s)</source>
        <translation><numerusform>%n rok</numerusform><numerusform>%n roky</numerusform><numerusform>%n roků</numerusform></translation>
    </message>
    <message>
        <source>%1 behind</source>
        <translation>Stahuji ještě bloky transakcí za poslední %1</translation>
    </message>
    <message>
        <source>Last received block was generated %1 ago.</source>
        <translation>Poslední stažený blok byl vygenerován %1 zpátky.</translation>
    </message>
    <message>
        <source>Transactions after this will not yet be visible.</source>
        <translation>Následné transakce ještě nebudou vidět.</translation>
    </message>
    <message>
        <source>Error</source>
        <translation>Chyba</translation>
    </message>
    <message>
        <source>Warning</source>
        <translation>Upozornění</translation>
    </message>
    <message>
        <source>Information</source>
        <translation>Informace</translation>
    </message>
    <message>
        <source>Up to date</source>
        <translation>Aktuální</translation>
    </message>
    <message numerus="yes">
        <source>Processed %n blocks of transaction history.</source>
        <translation><numerusform>Zpracován %n blok transakční historie.</numerusform><numerusform>Zpracovány %n bloky transakční historie.</numerusform><numerusform>Zpracováno %n bloků transakční historie.</numerusform></translation>
    </message>
    <message>
        <source>Catching up...</source>
        <translation>Stahuji...</translation>
    </message>
    <message>
        <source>Sent transaction</source>
        <translation>Odeslané transakce</translation>
    </message>
    <message>
        <source>Incoming transaction</source>
        <translation>Příchozí transakce</translation>
    </message>
    <message>
        <source>Date: %1
Amount: %2
Type: %3
Address: %4
</source>
        <translation>Datum: %1
Částka: %2
Typ: %3
Adresa: %4
</translation>
    </message>
    <message>
        <source>Wallet is &lt;b&gt;encrypted&lt;/b&gt; and currently &lt;b&gt;unlocked&lt;/b&gt;</source>
        <translation>Peněženka je &lt;b&gt;zašifrovaná&lt;/b&gt; a momentálně &lt;b&gt;odemčená&lt;/b&gt;</translation>
    </message>
    <message>
        <source>Wallet is &lt;b&gt;encrypted&lt;/b&gt; and currently &lt;b&gt;locked&lt;/b&gt;</source>
        <translation>Peněženka je &lt;b&gt;zašifrovaná&lt;/b&gt; a momentálně &lt;b&gt;zamčená&lt;/b&gt;</translation>
    </message>
</context>
<context>
    <name>ClientModel</name>
    <message>
        <source>Network Alert</source>
        <translation>Upozornění sítě</translation>
    </message>
</context>
<context>
    <name>CoinControlDialog</name>
    <message>
        <source>Coin Selection</source>
        <translation>Výběr mincí</translation>
    </message>
    <message>
        <source>Quantity:</source>
        <translation>Počet:</translation>
    </message>
    <message>
        <source>Bytes:</source>
        <translation>Bajtů:</translation>
    </message>
    <message>
        <source>Amount:</source>
        <translation>Částka:</translation>
    </message>
    <message>
        <source>Priority:</source>
        <translation>Priorita:</translation>
    </message>
    <message>
        <source>Fee:</source>
        <translation>Poplatek:</translation>
    </message>
    <message>
        <source>Dust:</source>
        <translation>Prach:</translation>
    </message>
    <message>
        <source>After Fee:</source>
        <translation>Čistá částka:</translation>
    </message>
    <message>
        <source>Change:</source>
        <translation>Drobné:</translation>
    </message>
    <message>
        <source>(un)select all</source>
        <translation>(od)označit všechny</translation>
    </message>
    <message>
        <source>Tree mode</source>
        <translation>Zobrazit jako strom</translation>
    </message>
    <message>
        <source>List mode</source>
        <translation>Vypsat jako seznam</translation>
    </message>
    <message>
        <source>Amount</source>
        <translation>Částka</translation>
    </message>
    <message>
        <source>Received with label</source>
        <translation>Příjem na označení</translation>
    </message>
    <message>
        <source>Received with address</source>
        <translation>Příjem na adrese</translation>
    </message>
    <message>
        <source>Date</source>
        <translation>Datum</translation>
    </message>
    <message>
        <source>Confirmations</source>
        <translation>Potvrzení</translation>
    </message>
    <message>
        <source>Confirmed</source>
        <translation>Potvrzeno</translation>
    </message>
    <message>
        <source>Priority</source>
        <translation>Priorita</translation>
    </message>
    <message>
        <source>Copy address</source>
        <translation>Kopíruj adresu</translation>
    </message>
    <message>
        <source>Copy label</source>
        <translation>Kopíruj její označení</translation>
    </message>
    <message>
        <source>Copy amount</source>
        <translation>Kopíruj částku</translation>
    </message>
    <message>
        <source>Copy transaction ID</source>
        <translation>Kopíruj ID transakce</translation>
    </message>
    <message>
        <source>Lock unspent</source>
        <translation>Zamkni neutracené</translation>
    </message>
    <message>
        <source>Unlock unspent</source>
        <translation>Odemkni k utracení</translation>
    </message>
    <message>
        <source>Copy quantity</source>
        <translation>Kopíruj počet</translation>
    </message>
    <message>
        <source>Copy fee</source>
        <translation>Kopíruj poplatek</translation>
    </message>
    <message>
        <source>Copy after fee</source>
        <translation>Kopíruj čistou částku</translation>
    </message>
    <message>
        <source>Copy bytes</source>
        <translation>Kopíruj bajty</translation>
    </message>
    <message>
        <source>Copy priority</source>
        <translation>Kopíruj prioritu</translation>
    </message>
    <message>
        <source>Copy dust</source>
        <translation>Kopíruj prach</translation>
    </message>
    <message>
        <source>Copy change</source>
        <translation>Kopíruj drobné</translation>
    </message>
    <message>
        <source>highest</source>
        <translation>nejvyšší</translation>
    </message>
    <message>
        <source>higher</source>
        <translation>vyšší</translation>
    </message>
    <message>
        <source>high</source>
        <translation>vysoká</translation>
    </message>
    <message>
        <source>medium-high</source>
        <translation>vyšší střední</translation>
    </message>
    <message>
        <source>medium</source>
        <translation>střední</translation>
    </message>
    <message>
        <source>low-medium</source>
        <translation>nižší střední</translation>
    </message>
    <message>
        <source>low</source>
        <translation>nízká</translation>
    </message>
    <message>
        <source>lower</source>
        <translation>nižší</translation>
    </message>
    <message>
        <source>lowest</source>
        <translation>nejnižší</translation>
    </message>
    <message>
        <source>(%1 locked)</source>
        <translation>(%1 zamčeno)</translation>
    </message>
    <message>
        <source>none</source>
        <translation>žádná</translation>
    </message>
    <message>
        <source>Can vary +/- %1 satoshi(s) per input.</source>
        <translation>Může se lišit o +/– %1 satoshi na každý vstup.</translation>
    </message>
    <message>
        <source>yes</source>
        <translation>ano</translation>
    </message>
    <message>
        <source>no</source>
        <translation>ne</translation>
    </message>
    <message>
        <source>This label turns red, if the transaction size is greater than 1000 bytes.</source>
        <translation>Popisek zčervená, pokud je velikost transakce větší než 1000 bajtů.</translation>
    </message>
    <message>
        <source>This means a fee of at least %1 per kB is required.</source>
        <translation>To znamená, že je vyžadován poplatek alespoň %1 za kB.</translation>
    </message>
    <message>
        <source>Can vary +/- 1 byte per input.</source>
        <translation>Může se lišit o +/– 1 bajt na každý vstup.</translation>
    </message>
    <message>
        <source>Transactions with higher priority are more likely to get included into a block.</source>
        <translation>Transakce s vyšší prioritou mají větší šanci na zařazení do bloku.</translation>
    </message>
    <message>
        <source>This label turns red, if the priority is smaller than "medium".</source>
        <translation>Popisek zčervená, pokud je priorita menší než „střední“.</translation>
    </message>
    <message>
        <source>This label turns red, if any recipient receives an amount smaller than %1.</source>
        <translation>Popisek zčervená, pokud má některý příjemce obdržet částku menší než %1.</translation>
    </message>
    <message>
        <source>(no label)</source>
        <translation>(bez označení)</translation>
    </message>
    <message>
        <source>change from %1 (%2)</source>
        <translation>drobné z %1 (%2)</translation>
    </message>
    <message>
        <source>(change)</source>
        <translation>(drobné)</translation>
    </message>
</context>
<context>
    <name>EditAddressDialog</name>
    <message>
        <source>Edit Address</source>
        <translation>Uprav adresu</translation>
    </message>
    <message>
        <source>&amp;Label</source>
        <translation>&amp;Označení</translation>
    </message>
    <message>
        <source>The label associated with this address list entry</source>
        <translation>Označení spojené s tímto záznamem v seznamu adres</translation>
    </message>
    <message>
        <source>The address associated with this address list entry. This can only be modified for sending addresses.</source>
        <translation>Adresa spojená s tímto záznamem v seznamu adres. Lze upravovat jen pro odesílací adresy.</translation>
    </message>
    <message>
        <source>&amp;Address</source>
        <translation>&amp;Adresa</translation>
    </message>
    <message>
        <source>New receiving address</source>
        <translation>Nová přijímací adresa</translation>
    </message>
    <message>
        <source>New sending address</source>
        <translation>Nová odesílací adresa</translation>
    </message>
    <message>
        <source>Edit receiving address</source>
        <translation>Uprav přijímací adresu</translation>
    </message>
    <message>
        <source>Edit sending address</source>
        <translation>Uprav odesílací adresu</translation>
    </message>
    <message>
        <source>The entered address "%1" is already in the address book.</source>
        <translation>Zadaná adresa "%1" už v adresáři je.</translation>
    </message>
    <message>
        <source>The entered address "%1" is not a valid Litecoin address.</source>
        <translation>Zadaná adresa "%1" není platná Litecoinová adresa.</translation>
    </message>
    <message>
        <source>Could not unlock wallet.</source>
        <translation>Nemohu odemknout peněženku.</translation>
    </message>
    <message>
        <source>New key generation failed.</source>
        <translation>Nepodařilo se mi vygenerovat nový klíč.</translation>
    </message>
</context>
<context>
    <name>FreespaceChecker</name>
    <message>
        <source>A new data directory will be created.</source>
        <translation>Vytvoří se nový adresář pro data.</translation>
    </message>
    <message>
        <source>name</source>
        <translation>název</translation>
    </message>
    <message>
        <source>Directory already exists. Add %1 if you intend to create a new directory here.</source>
        <translation>Adresář už existuje. Přidej %1, pokud tady chceš vytvořit nový adresář.</translation>
    </message>
    <message>
        <source>Path already exists, and is not a directory.</source>
        <translation>Taková cesta už existuje, ale není adresářem.</translation>
    </message>
    <message>
        <source>Cannot create data directory here.</source>
        <translation>Tady nemůžu vytvořit adresář pro data.</translation>
    </message>
</context>
<context>
    <name>HelpMessageDialog</name>
    <message>
        <source>Litecoin Core</source>
        <translation>Litecoin Core</translation>
    </message>
    <message>
        <source>version</source>
        <translation>verze</translation>
    </message>
    <message>
        <source>(%1-bit)</source>
        <translation>(%1-bit)</translation>
    </message>
    <message>
        <source>About Litecoin Core</source>
        <translation>O Litecoin Core</translation>
    </message>
    <message>
        <source>Command-line options</source>
        <translation>Argumenty z příkazové řádky</translation>
    </message>
    <message>
        <source>Usage:</source>
        <translation>Užití:</translation>
    </message>
    <message>
        <source>command-line options</source>
        <translation>možnosti příkazové řádky</translation>
    </message>
    <message>
        <source>UI options</source>
        <translation>Možnosti UI</translation>
    </message>
    <message>
        <source>Set language, for example "de_DE" (default: system locale)</source>
        <translation>Nastavit jazyk, například "de_DE" (výchozí: systémové nastavení)</translation>
    </message>
    <message>
        <source>Start minimized</source>
        <translation>Nastartovat minimalizovaně</translation>
    </message>
    <message>
        <source>Set SSL root certificates for payment request (default: -system-)</source>
        <translation>Nastavit kořenové SSL certifikáty pro platební požadavky (výchozí: -system-)</translation>
    </message>
    <message>
        <source>Show splash screen on startup (default: 1)</source>
        <translation>Zobrazit startovací obrazovku (výchozí: 1)</translation>
    </message>
    <message>
        <source>Choose data directory on startup (default: 0)</source>
        <translation>Zvolit adresář pro data při startu (výchozí: 0)</translation>
    </message>
</context>
<context>
    <name>Intro</name>
    <message>
        <source>Welcome</source>
        <translation>Vítej</translation>
    </message>
    <message>
        <source>Welcome to Litecoin Core.</source>
        <translation>Vítej v Litecoin Core.</translation>
    </message>
    <message>
        <source>As this is the first time the program is launched, you can choose where Litecoin Core will store its data.</source>
        <translation>Tohle je poprvé, co spouštíš Litecoin Core, takže si můžeš zvolit, kam bude ukládat svá data.</translation>
    </message>
    <message>
        <source>Litecoin Core will download and store a copy of the Litecoin block chain. At least %1GB of data will be stored in this directory, and it will grow over time. The wallet will also be stored in this directory.</source>
        <translation>Litecoin Core bude stahovat kopii řetězce bloků. Proto bude potřeba do tohoto adresáře uložit nejméně %1 GB dat – toto číslo bude navíc v průběhu času pomalu růst. Tvá peněženka bude rovněž uložena v tomto adresáři.</translation>
    </message>
    <message>
        <source>Use the default data directory</source>
        <translation>Použij výchozí adresář pro data</translation>
    </message>
    <message>
        <source>Use a custom data directory:</source>
        <translation>Použij tento adresář pro data:</translation>
    </message>
    <message>
        <source>Litecoin Core</source>
        <translation>Litecoin Core</translation>
    </message>
    <message>
        <source>Error: Specified data directory "%1" cannot be created.</source>
        <translation>Chyba: Nejde vytvořit požadovaný adresář pro data „%1“.</translation>
    </message>
    <message>
        <source>Error</source>
        <translation>Chyba</translation>
    </message>
    <message numerus="yes">
        <source>%n GB of free space available</source>
        <translation><numerusform>%n GB volného místa</numerusform><numerusform>%n GB volného místa</numerusform><numerusform>%n GB volného místa</numerusform></translation>
    </message>
    <message numerus="yes">
        <source>(of %n GB needed)</source>
        <translation><numerusform>(z potřebného %n GB)</numerusform><numerusform>(z potřebných %n GB)</numerusform><numerusform>(z potřebných %n GB)</numerusform></translation>
    </message>
</context>
<context>
    <name>OpenURIDialog</name>
    <message>
        <source>Open URI</source>
        <translation>Načíst URI</translation>
    </message>
    <message>
        <source>Open payment request from URI or file</source>
        <translation>Načíst platební požadavek z URI nebo ze souboru</translation>
    </message>
    <message>
        <source>URI:</source>
        <translation>URI:</translation>
    </message>
    <message>
        <source>Select payment request file</source>
        <translation>Vyber soubor platebního požadavku</translation>
    </message>
    <message>
        <source>Select payment request file to open</source>
        <translation>Vyber soubor platebního požadavku k načtení</translation>
    </message>
</context>
<context>
    <name>OptionsDialog</name>
    <message>
        <source>Options</source>
        <translation>Možnosti</translation>
    </message>
    <message>
        <source>&amp;Main</source>
        <translation>&amp;Hlavní</translation>
    </message>
    <message>
        <source>Automatically start Litecoin after logging in to the system.</source>
        <translation>Automaticky spustí Litecoin po přihlášení do systému.</translation>
    </message>
    <message>
        <source>&amp;Start Litecoin on system login</source>
        <translation>S&amp;pustit Litecoin po přihlášení do systému</translation>
    </message>
    <message>
        <source>Size of &amp;database cache</source>
        <translation>Velikost &amp;databázové cache</translation>
    </message>
    <message>
        <source>MB</source>
        <translation>MB</translation>
    </message>
    <message>
        <source>Number of script &amp;verification threads</source>
        <translation>Počet vláken pro &amp;verifikaci skriptů</translation>
    </message>
    <message>
        <source>Accept connections from outside</source>
        <translation>Přijímat spojení zvenčí</translation>
    </message>
    <message>
        <source>Allow incoming connections</source>
        <translation>Přijímat příchozí spojení</translation>
    </message>
    <message>
        <source>IP address of the proxy (e.g. IPv4: 127.0.0.1 / IPv6: ::1)</source>
        <translation>IP adresa proxy (např. IPv4: 127.0.0.1/IPv6: ::1)</translation>
    </message>
    <message>
        <source>Third party URLs (e.g. a block explorer) that appear in the transactions tab as context menu items. %s in the URL is replaced by transaction hash. Multiple URLs are separated by vertical bar |.</source>
        <translation>URL třetích stran (např. block exploreru), které se zobrazí v kontextovém menu v záložce Transakce. %s v URL se nahradí hashem transakce. Více URL odděl svislítkem |.</translation>
    </message>
    <message>
        <source>Third party transaction URLs</source>
        <translation>URL transakcí třetích stran</translation>
    </message>
    <message>
        <source>Active command-line options that override above options:</source>
        <translation>Aktivní argumenty z příkazové řádky, které přetloukly tato nastavení:</translation>
    </message>
    <message>
        <source>Reset all client options to default.</source>
        <translation>Vrátí všechny volby na výchozí hodnoty.</translation>
    </message>
    <message>
        <source>&amp;Reset Options</source>
        <translation>&amp;Obnovit nastavení</translation>
    </message>
    <message>
        <source>&amp;Network</source>
        <translation>&amp;Síť</translation>
    </message>
    <message>
        <source>(0 = auto, &lt;0 = leave that many cores free)</source>
        <translation>(0 = automaticky, &lt;0 = nechat daný počet jader volný, výchozí: 0)</translation>
    </message>
    <message>
        <source>W&amp;allet</source>
        <translation>P&amp;eněženka</translation>
    </message>
    <message>
        <source>Expert</source>
        <translation>Odborník</translation>
    </message>
    <message>
        <source>Enable coin &amp;control features</source>
        <translation>Povolit ruční správu &amp;mincí</translation>
    </message>
    <message>
        <source>If you disable the spending of unconfirmed change, the change from a transaction cannot be used until that transaction has at least one confirmation. This also affects how your balance is computed.</source>
        <translation>Pokud zakážeš utrácení ještě nepotvrzených drobných, nepůjde použít drobné z transakce, dokud nebude mít alespoň jedno potvrzení. Ovlivní to také výpočet stavu účtu.</translation>
    </message>
    <message>
        <source>&amp;Spend unconfirmed change</source>
        <translation>&amp;Utrácet i ještě nepotvrzené drobné</translation>
    </message>
    <message>
        <source>Automatically open the Litecoin client port on the router. This only works when your router supports UPnP and it is enabled.</source>
        <translation>Automaticky otevře potřebný port na routeru. Tohle funguje jen za předpokladu, že tvůj router podporuje UPnP a že je UPnP povolené.</translation>
    </message>
    <message>
        <source>Map port using &amp;UPnP</source>
        <translation>Namapovat port přes &amp;UPnP</translation>
    </message>
    <message>
        <source>Connect to the Litecoin network through a SOCKS5 proxy.</source>
        <translation>Připojí se do Litecoinové sítě přes SOCKS5 proxy.</translation>
    </message>
    <message>
        <source>&amp;Connect through SOCKS5 proxy (default proxy):</source>
        <translation>&amp;Připojit přes SOCKS5 proxy (výchozí proxy):</translation>
    </message>
    <message>
        <source>Proxy &amp;IP:</source>
        <translation>&amp;IP adresa proxy:</translation>
    </message>
    <message>
        <source>&amp;Port:</source>
        <translation>Por&amp;t:</translation>
    </message>
    <message>
        <source>Port of the proxy (e.g. 9050)</source>
        <translation>Port proxy (např. 9050)</translation>
    </message>
    <message>
        <source>&amp;Window</source>
        <translation>O&amp;kno</translation>
    </message>
    <message>
        <source>Show only a tray icon after minimizing the window.</source>
        <translation>Po minimalizaci okna zobrazí pouze ikonu v panelu.</translation>
    </message>
    <message>
        <source>&amp;Minimize to the tray instead of the taskbar</source>
        <translation>&amp;Minimalizovávat do ikony v panelu</translation>
    </message>
    <message>
        <source>Minimize instead of exit the application when the window is closed. When this option is enabled, the application will be closed only after selecting Quit in the menu.</source>
        <translation>Zavřením se aplikace minimalizuje. Pokud je tato volba zaškrtnuta, tak se aplikace ukončí pouze zvolením Konec v menu.</translation>
    </message>
    <message>
        <source>M&amp;inimize on close</source>
        <translation>Za&amp;vřením minimalizovat</translation>
    </message>
    <message>
        <source>&amp;Display</source>
        <translation>Zobr&amp;azení</translation>
    </message>
    <message>
        <source>User Interface &amp;language:</source>
        <translation>&amp;Jazyk uživatelského rozhraní:</translation>
    </message>
    <message>
        <source>The user interface language can be set here. This setting will take effect after restarting Litecoin.</source>
        <translation>Tady lze nastavit jazyk uživatelského rozhraní. Nastavení se projeví až po restartování Litecoinu.</translation>
    </message>
    <message>
        <source>&amp;Unit to show amounts in:</source>
        <translation>J&amp;ednotka pro částky:</translation>
    </message>
    <message>
        <source>Choose the default subdivision unit to show in the interface and when sending coins.</source>
        <translation>Zvol výchozí podjednotku, která se bude zobrazovat v programu a při posílání mincí.</translation>
    </message>
    <message>
        <source>Whether to show coin control features or not.</source>
        <translation>Zda ukazovat možnosti pro ruční správu mincí nebo ne.</translation>
    </message>
    <message>
        <source>&amp;OK</source>
        <translation>&amp;Budiž</translation>
    </message>
    <message>
        <source>&amp;Cancel</source>
        <translation>&amp;Zrušit</translation>
    </message>
    <message>
        <source>default</source>
        <translation>výchozí</translation>
    </message>
    <message>
        <source>none</source>
        <translation>žádné</translation>
    </message>
    <message>
        <source>Confirm options reset</source>
        <translation>Potvrzení obnovení nastavení</translation>
    </message>
    <message>
        <source>Client restart required to activate changes.</source>
        <translation>K aktivaci změn je potřeba restartovat klienta.</translation>
    </message>
    <message>
        <source>Client will be shutdown, do you want to proceed?</source>
        <translation>Klient se vypne, chceš pokračovat?</translation>
    </message>
    <message>
        <source>This change would require a client restart.</source>
        <translation>Tahle změna bude chtít restartovat klienta.</translation>
    </message>
    <message>
        <source>The supplied proxy address is invalid.</source>
        <translation>Zadaná adresa proxy je neplatná.</translation>
    </message>
</context>
<context>
    <name>OverviewPage</name>
    <message>
        <source>Form</source>
        <translation>Formulář</translation>
    </message>
    <message>
        <source>The displayed information may be out of date. Your wallet automatically synchronizes with the Litecoin network after a connection is established, but this process has not completed yet.</source>
        <translation>Zobrazené informace nemusí být aktuální. Tvá peněženka se automaticky sesynchronizuje s Litecoinovou sítí, jakmile se s ní spojí. Zatím ale ještě není synchronizace dokončena.</translation>
    </message>
    <message>
        <source>Watch-only:</source>
        <translation>Sledované:</translation>
    </message>
    <message>
        <source>Available:</source>
        <translation>K dispozici:</translation>
    </message>
    <message>
        <source>Your current spendable balance</source>
        <translation>Aktuální disponibilní stav tvého účtu</translation>
    </message>
    <message>
        <source>Pending:</source>
        <translation>Očekáváno:</translation>
    </message>
    <message>
        <source>Total of transactions that have yet to be confirmed, and do not yet count toward the spendable balance</source>
        <translation>Souhrn transakcí, které ještě nejsou potvrzené a které se ještě nezapočítávají do celkového disponibilního stavu účtu</translation>
    </message>
    <message>
        <source>Immature:</source>
        <translation>Nedozráno:</translation>
    </message>
    <message>
        <source>Mined balance that has not yet matured</source>
        <translation>Vytěžené mince, které ještě nejsou zralé</translation>
    </message>
    <message>
        <source>Balances</source>
        <translation>Stavy účtů</translation>
    </message>
    <message>
        <source>Total:</source>
        <translation>Celkem:</translation>
    </message>
    <message>
        <source>Your current total balance</source>
        <translation>Celkový stav tvého účtu</translation>
    </message>
    <message>
        <source>Your current balance in watch-only addresses</source>
        <translation>Aktuální stav účtu sledovaných adres</translation>
    </message>
    <message>
        <source>Spendable:</source>
        <translation>Běžné:</translation>
    </message>
    <message>
        <source>Recent transactions</source>
        <translation>Poslední transakce</translation>
    </message>
    <message>
        <source>Unconfirmed transactions to watch-only addresses</source>
        <translation>Nepotvrzené transakce sledovaných adres</translation>
    </message>
    <message>
        <source>Mined balance in watch-only addresses that has not yet matured</source>
        <translation>Vytěžené mince na sledovaných adresách, které ještě nejsou zralé</translation>
    </message>
    <message>
        <source>Current total balance in watch-only addresses</source>
        <translation>Aktuální stav účtu sledovaných adres</translation>
    </message>
    <message>
        <source>out of sync</source>
        <translation>nesynchronizováno</translation>
    </message>
</context>
<context>
    <name>PaymentServer</name>
    <message>
        <source>URI handling</source>
        <translation>Zpracování URI</translation>
    </message>
    <message>
        <source>Invalid payment address %1</source>
        <translation>Neplatná platební adresa %1</translation>
    </message>
    <message>
        <source>Payment request rejected</source>
        <translation>Platební požadavek byl odmítnut</translation>
    </message>
    <message>
        <source>Payment request network doesn't match client network.</source>
        <translation>Síť platebního požadavku neodpovídá síti klienta.</translation>
    </message>
    <message>
        <source>Payment request has expired.</source>
        <translation>Platební požadavek vypršel.</translation>
    </message>
    <message>
        <source>Payment request is not initialized.</source>
        <translation>Platební požadavek není zahájený.</translation>
    </message>
    <message>
        <source>Requested payment amount of %1 is too small (considered dust).</source>
        <translation>Požadovaná platební částka %1 je příliš malá (je považována za prach).</translation>
    </message>
    <message>
        <source>Payment request error</source>
        <translation>Chyba platebního požadavku</translation>
    </message>
    <message>
        <source>Cannot start litecoin: click-to-pay handler</source>
        <translation>Nemůžu spustit litecoin: obsluha click-to-pay</translation>
    </message>
    <message>
        <source>Payment request fetch URL is invalid: %1</source>
        <translation>Zdrojová URL platebního požadavku není platná: %1</translation>
    </message>
    <message>
        <source>URI cannot be parsed! This can be caused by an invalid Litecoin address or malformed URI parameters.</source>
        <translation>Nepodařilo se analyzovat URI! Důvodem může být neplatná Litecoinová adresa nebo poškozené parametry URI.</translation>
    </message>
    <message>
        <source>Payment request file handling</source>
        <translation>Zpracování souboru platebního požadavku</translation>
    </message>
    <message>
        <source>Payment request file cannot be read! This can be caused by an invalid payment request file.</source>
        <translation>Soubor platebního požadavku nejde přečíst nebo zpracovat! Příčinou může být špatný soubor platebního požadavku.</translation>
    </message>
    <message>
        <source>Unverified payment requests to custom payment scripts are unsupported.</source>
        <translation>Neověřené platební požadavky k uživatelským platebním skriptům nejsou podporované.</translation>
    </message>
    <message>
        <source>Refund from %1</source>
        <translation>Vrácení peněz od %1</translation>
    </message>
    <message>
        <source>Payment request %1 is too large (%2 bytes, allowed %3 bytes).</source>
        <translation>Platební požadavek %1 je moc velký (%2 bajtů, povoleno %3 bajtů).</translation>
    </message>
    <message>
        <source>Payment request DoS protection</source>
        <translation>DoS ochrana platebního požadavku</translation>
    </message>
    <message>
        <source>Error communicating with %1: %2</source>
        <translation>Chyba při komunikaci s %1: %2</translation>
    </message>
    <message>
        <source>Payment request cannot be parsed!</source>
        <translation>Platební požadavek je nečitelný!</translation>
    </message>
    <message>
        <source>Bad response from server %1</source>
        <translation>Chybná odpověď ze serveru %1</translation>
    </message>
    <message>
        <source>Payment acknowledged</source>
        <translation>Platba potvrzena</translation>
    </message>
    <message>
        <source>Network request error</source>
        <translation>Chyba síťového požadavku</translation>
    </message>
</context>
<context>
    <name>PeerTableModel</name>
    <message>
        <source>User Agent</source>
        <translation>Typ klienta</translation>
    </message>
    <message>
        <source>Address/Hostname</source>
        <translation>Adresa/Název hostitele</translation>
    </message>
    <message>
        <source>Ping Time</source>
        <translation>Odezva</translation>
    </message>
</context>
<context>
    <name>QObject</name>
    <message>
        <source>Amount</source>
        <translation>Částka</translation>
    </message>
    <message>
        <source>Enter a Litecoin address (e.g. %1)</source>
        <translation>Zadej Litecoinovou adresu (např. %1)</translation>
    </message>
    <message>
        <source>%1 d</source>
        <translation>%1 d</translation>
    </message>
    <message>
        <source>%1 h</source>
        <translation>%1 h</translation>
    </message>
    <message>
        <source>%1 m</source>
        <translation>%1 m</translation>
    </message>
    <message>
        <source>%1 s</source>
        <translation>%1 s</translation>
    </message>
    <message>
        <source>NETWORK</source>
        <translation>SÍŤ</translation>
    </message>
    <message>
        <source>UNKNOWN</source>
        <translation>NEZNÁMÁ</translation>
    </message>
    <message>
        <source>None</source>
        <translation>Žádné</translation>
    </message>
    <message>
        <source>N/A</source>
        <translation>N/A</translation>
    </message>
    <message>
        <source>%1 ms</source>
        <translation>%1 ms</translation>
    </message>
</context>
<context>
    <name>QRImageWidget</name>
    <message>
        <source>&amp;Save Image...</source>
        <translation>&amp;Ulož obrázek...</translation>
    </message>
    <message>
        <source>&amp;Copy Image</source>
        <translation>&amp;Kopíruj obrázek</translation>
    </message>
    <message>
        <source>Save QR Code</source>
        <translation>Ulož QR kód</translation>
    </message>
    <message>
        <source>PNG Image (*.png)</source>
        <translation>PNG obrázek (*.png)</translation>
    </message>
</context>
<context>
    <name>RPCConsole</name>
    <message>
        <source>Client name</source>
        <translation>Název klienta</translation>
    </message>
    <message>
        <source>N/A</source>
        <translation>N/A</translation>
    </message>
    <message>
        <source>Client version</source>
        <translation>Verze klienta</translation>
    </message>
    <message>
        <source>&amp;Information</source>
        <translation>&amp;Informace</translation>
    </message>
    <message>
        <source>Debug window</source>
        <translation>Ladicí okno</translation>
    </message>
    <message>
        <source>General</source>
        <translation>Obecné</translation>
    </message>
    <message>
        <source>Using OpenSSL version</source>
        <translation>Používaná verze OpenSSL</translation>
    </message>
    <message>
        <source>Using BerkeleyDB version</source>
        <translation>Používaná verze BerkeleyDB</translation>
    </message>
    <message>
        <source>Startup time</source>
        <translation>Čas spuštění</translation>
    </message>
    <message>
        <source>Network</source>
        <translation>Síť</translation>
    </message>
    <message>
        <source>Name</source>
        <translation>Název</translation>
    </message>
    <message>
        <source>Number of connections</source>
        <translation>Počet spojení</translation>
    </message>
    <message>
        <source>Block chain</source>
        <translation>Řetězec bloků</translation>
    </message>
    <message>
        <source>Current number of blocks</source>
        <translation>Aktuální počet bloků</translation>
    </message>
    <message>
        <source>Received</source>
        <translation>Přijato</translation>
    </message>
    <message>
        <source>Sent</source>
        <translation>Odesláno</translation>
    </message>
    <message>
        <source>&amp;Peers</source>
        <translation>&amp;Protějšky</translation>
    </message>
    <message>
        <source>Select a peer to view detailed information.</source>
        <translation>Vyber protějšek a uvidíš jeho detailní informace.</translation>
    </message>
    <message>
        <source>Direction</source>
        <translation>Směr</translation>
    </message>
    <message>
        <source>Version</source>
        <translation>Verze</translation>
    </message>
    <message>
        <source>User Agent</source>
        <translation>Typ klienta</translation>
    </message>
    <message>
        <source>Services</source>
        <translation>Služby</translation>
    </message>
    <message>
        <source>Starting Height</source>
        <translation>Prvotní výška</translation>
    </message>
    <message>
        <source>Sync Height</source>
        <translation>Aktuální výška</translation>
    </message>
    <message>
        <source>Ban Score</source>
        <translation>Skóre pro klatbu</translation>
    </message>
    <message>
        <source>Connection Time</source>
        <translation>Doba spojení</translation>
    </message>
    <message>
        <source>Last Send</source>
        <translation>Poslední odeslání</translation>
    </message>
    <message>
        <source>Last Receive</source>
        <translation>Poslední příjem</translation>
    </message>
    <message>
        <source>Bytes Sent</source>
        <translation>Bajtů odesláno</translation>
    </message>
    <message>
        <source>Bytes Received</source>
        <translation>Bajtů přijato</translation>
    </message>
    <message>
        <source>Ping Time</source>
        <translation>Odezva</translation>
    </message>
    <message>
        <source>Last block time</source>
        <translation>Čas posledního bloku</translation>
    </message>
    <message>
        <source>&amp;Open</source>
        <translation>&amp;Otevřít</translation>
    </message>
    <message>
        <source>&amp;Console</source>
        <translation>&amp;Konzole</translation>
    </message>
    <message>
        <source>&amp;Network Traffic</source>
        <translation>&amp;Síťový provoz</translation>
    </message>
    <message>
        <source>&amp;Clear</source>
        <translation>&amp;Vyčistit</translation>
    </message>
    <message>
        <source>Totals</source>
        <translation>Součty</translation>
    </message>
    <message>
        <source>In:</source>
        <translation>Sem:</translation>
    </message>
    <message>
        <source>Out:</source>
        <translation>Ven:</translation>
    </message>
    <message>
        <source>Build date</source>
        <translation>Datum kompilace</translation>
    </message>
    <message>
        <source>Debug log file</source>
        <translation>Soubor s ladicími záznamy</translation>
    </message>
    <message>
        <source>Open the Litecoin debug log file from the current data directory. This can take a few seconds for large log files.</source>
        <translation>Otevři soubor s ladicími záznamy Litecoinu z aktuálního datového adresáře. U velkých logů to může pár vteřin zabrat.</translation>
    </message>
    <message>
        <source>Clear console</source>
        <translation>Vyčistit konzoli</translation>
    </message>
    <message>
        <source>Welcome to the Litecoin RPC console.</source>
        <translation>Vítej v Litecoinové RPC konzoli.</translation>
    </message>
    <message>
        <source>Use up and down arrows to navigate history, and &lt;b&gt;Ctrl-L&lt;/b&gt; to clear screen.</source>
        <translation>V historii se pohybuješ šipkami nahoru a dolů a pomocí &lt;b&gt;Ctrl-L&lt;/b&gt; čistíš obrazovku.</translation>
    </message>
    <message>
        <source>Type &lt;b&gt;help&lt;/b&gt; for an overview of available commands.</source>
        <translation>Napsáním &lt;b&gt;help&lt;/b&gt; si vypíšeš přehled dostupných příkazů.</translation>
    </message>
    <message>
        <source>%1 B</source>
        <translation>%1 B</translation>
    </message>
    <message>
        <source>%1 KB</source>
        <translation>%1 kB</translation>
    </message>
    <message>
        <source>%1 MB</source>
        <translation>%1 MB</translation>
    </message>
    <message>
        <source>%1 GB</source>
        <translation>%1 GB</translation>
    </message>
    <message>
        <source>via %1</source>
        <translation>via %1</translation>
    </message>
    <message>
        <source>never</source>
        <translation>nikdy</translation>
    </message>
    <message>
        <source>Inbound</source>
        <translation>Sem</translation>
    </message>
    <message>
        <source>Outbound</source>
        <translation>Ven</translation>
    </message>
    <message>
        <source>Unknown</source>
        <translation>Neznámá</translation>
    </message>
    <message>
        <source>Fetching...</source>
        <translation>Stahuji...</translation>
    </message>
</context>
<context>
    <name>ReceiveCoinsDialog</name>
    <message>
        <source>&amp;Amount:</source>
        <translation>Čás&amp;tka:</translation>
    </message>
    <message>
        <source>&amp;Label:</source>
        <translation>&amp;Označení:</translation>
    </message>
    <message>
        <source>&amp;Message:</source>
        <translation>&amp;Zpráva:</translation>
    </message>
    <message>
        <source>Reuse one of the previously used receiving addresses. Reusing addresses has security and privacy issues. Do not use this unless re-generating a payment request made before.</source>
        <translation>Recyklovat již dříve použité adresy. Recyklace adres má bezpečnostní rizika a narušuje soukromí. Nezaškrtávejte to, pokud znovu nevytváříte již dříve vytvořený platební požadavek.</translation>
    </message>
    <message>
        <source>R&amp;euse an existing receiving address (not recommended)</source>
        <translation>&amp;Recyklovat již existující adresy (nedoporučeno)</translation>
    </message>
    <message>
        <source>An optional message to attach to the payment request, which will be displayed when the request is opened. Note: The message will not be sent with the payment over the Litecoin network.</source>
        <translation>Volitelná zpráva, která se připojí k platebnímu požadavku a která se zobrazí, když se požadavek otevře. Poznámka: Tahle zpráva se neposílá s platbou po Litecoinové síti.</translation>
    </message>
    <message>
        <source>An optional label to associate with the new receiving address.</source>
        <translation>Volitelné označení, které se má přiřadit k nové adrese.</translation>
    </message>
    <message>
        <source>Use this form to request payments. All fields are &lt;b&gt;optional&lt;/b&gt;.</source>
        <translation>Tímto formulář můžeš požadovat platby. Všechna pole jsou &lt;b&gt;volitelná&lt;/b&gt;.</translation>
    </message>
    <message>
        <source>An optional amount to request. Leave this empty or zero to not request a specific amount.</source>
        <translation>Volitelná částka, kterou požaduješ. Nech prázdné nebo nulové, pokud nepožaduješ konkrétní částku.</translation>
    </message>
    <message>
        <source>Clear all fields of the form.</source>
        <translation>Promaž obsah ze všech formulářových políček.</translation>
    </message>
    <message>
        <source>Clear</source>
        <translation>Vyčistit</translation>
    </message>
    <message>
        <source>Requested payments history</source>
        <translation>Historie vyžádaných plateb</translation>
    </message>
    <message>
        <source>&amp;Request payment</source>
        <translation>&amp;Vyžádat platbu</translation>
    </message>
    <message>
        <source>Show the selected request (does the same as double clicking an entry)</source>
        <translation>Zobraz zvolený požadavek (stejně tak můžeš přímo na něj dvakrát poklepat)</translation>
    </message>
    <message>
        <source>Show</source>
        <translation>Zobrazit</translation>
    </message>
    <message>
        <source>Remove the selected entries from the list</source>
        <translation>Smaž zvolené požadavky ze seznamu</translation>
    </message>
    <message>
        <source>Remove</source>
        <translation>Smazat</translation>
    </message>
    <message>
        <source>Copy label</source>
        <translation>Kopíruj její označení</translation>
    </message>
    <message>
        <source>Copy message</source>
        <translation>Kopíruj zprávu</translation>
    </message>
    <message>
        <source>Copy amount</source>
        <translation>Kopíruj částku</translation>
    </message>
</context>
<context>
    <name>ReceiveRequestDialog</name>
    <message>
        <source>QR Code</source>
        <translation>QR kód</translation>
    </message>
    <message>
        <source>Copy &amp;URI</source>
        <translation>&amp;Kopíruj URI</translation>
    </message>
    <message>
        <source>Copy &amp;Address</source>
        <translation>Kopíruj &amp;adresu</translation>
    </message>
    <message>
        <source>&amp;Save Image...</source>
        <translation>&amp;Ulož obrázek...</translation>
    </message>
    <message>
        <source>Request payment to %1</source>
        <translation>Platební požadavek: %1</translation>
    </message>
    <message>
        <source>Payment information</source>
        <translation>Informace o platbě</translation>
    </message>
    <message>
        <source>URI</source>
        <translation>URI</translation>
    </message>
    <message>
        <source>Address</source>
        <translation>Adresa</translation>
    </message>
    <message>
        <source>Amount</source>
        <translation>Částka</translation>
    </message>
    <message>
        <source>Label</source>
        <translation>Označení</translation>
    </message>
    <message>
        <source>Message</source>
        <translation>Zpráva</translation>
    </message>
    <message>
        <source>Resulting URI too long, try to reduce the text for label / message.</source>
        <translation>Výsledná URI je příliš dlouhá, zkus zkrátit text označení/zprávy.</translation>
    </message>
    <message>
        <source>Error encoding URI into QR Code.</source>
        <translation>Chyba při kódování URI do QR kódu.</translation>
    </message>
</context>
<context>
    <name>RecentRequestsTableModel</name>
    <message>
        <source>Date</source>
        <translation>Datum</translation>
    </message>
    <message>
        <source>Label</source>
        <translation>Označení</translation>
    </message>
    <message>
        <source>Message</source>
        <translation>Zpráva</translation>
    </message>
    <message>
        <source>Amount</source>
        <translation>Částka</translation>
    </message>
    <message>
        <source>(no label)</source>
        <translation>(bez označení)</translation>
    </message>
    <message>
        <source>(no message)</source>
        <translation>(bez zprávy)</translation>
    </message>
    <message>
        <source>(no amount)</source>
        <translation>(bez částky)</translation>
    </message>
</context>
<context>
    <name>SendCoinsDialog</name>
    <message>
        <source>Send Coins</source>
        <translation>Pošli mince</translation>
    </message>
    <message>
        <source>Coin Control Features</source>
        <translation>Možnosti ruční správy mincí</translation>
    </message>
    <message>
        <source>Inputs...</source>
        <translation>Vstupy...</translation>
    </message>
    <message>
        <source>automatically selected</source>
        <translation>automaticky vybrané</translation>
    </message>
    <message>
        <source>Insufficient funds!</source>
        <translation>Nedostatek prostředků!</translation>
    </message>
    <message>
        <source>Quantity:</source>
        <translation>Počet:</translation>
    </message>
    <message>
        <source>Bytes:</source>
        <translation>Bajtů:</translation>
    </message>
    <message>
        <source>Amount:</source>
        <translation>Částka:</translation>
    </message>
    <message>
        <source>Priority:</source>
        <translation>Priorita:</translation>
    </message>
    <message>
        <source>Fee:</source>
        <translation>Poplatek:</translation>
    </message>
    <message>
        <source>After Fee:</source>
        <translation>Čistá částka:</translation>
    </message>
    <message>
        <source>Change:</source>
        <translation>Drobné:</translation>
    </message>
    <message>
        <source>If this is activated, but the change address is empty or invalid, change will be sent to a newly generated address.</source>
        <translation>Pokud aktivováno, ale adresa pro drobné je prázdná nebo neplatná, tak se drobné pošlou na nově vygenerovanou adresu.</translation>
    </message>
    <message>
        <source>Custom change address</source>
        <translation>Vlastní adresa pro drobné</translation>
    </message>
    <message>
        <source>Transaction Fee:</source>
        <translation>Transakční poplatek:</translation>
    </message>
    <message>
        <source>Choose...</source>
        <translation>Zvol...</translation>
    </message>
    <message>
        <source>collapse fee-settings</source>
        <translation>sbal nastavení poplatků</translation>
    </message>
    <message>
        <source>Minimize</source>
        <translation>Skryj</translation>
    </message>
    <message>
        <source>If the custom fee is set to 1000 satoshis and the transaction is only 250 bytes, then "per kilobyte" only pays 250 satoshis in fee, while "at least" pays 1000 satoshis. For transactions bigger than a kilobyte both pay by kilobyte.</source>
        <translation>Pokud je vlastní poplatek nastavený na 1000 satoshi a transakce má pouze 250 bajtů, tak „za kilobajt“ zaplatí poplatek jen 250 satoshi, zatímco „přinejmenším“ zaplatí 1000 satoshi. Pro transakce větší než kilobajt obě možnosti platí za kilobajt.</translation>
    </message>
    <message>
        <source>per kilobyte</source>
        <translation>za kilobajt</translation>
    </message>
    <message>
        <source>If the custom fee is set to 1000 satoshis and the transaction is only 250 bytes, then "per kilobyte" only pays 250 satoshis in fee, while "total at least" pays 1000 satoshis. For transactions bigger than a kilobyte both pay by kilobyte.</source>
        <translation>Pokud je vlastní poplatek nastavený na 1000 satoshi a transakce má pouze 250 bajtů, tak „za kilobajt“ zaplatí poplatek jen 250 satoshi, zatímco „přinejmenším“ zaplatí 1000 satoshi. Pro transakce větší než kilobajt obě možnosti platí za kilobajt.</translation>
    </message>
    <message>
        <source>total at least</source>
        <translation>přinejmenším</translation>
    </message>
    <message>
        <source>Paying only the minimum fee is just fine as long as there is less transaction volume than space in the blocks. But be aware that this can end up in a never confirming transaction once there is more demand for bitcoin transactions than the network can process.</source>
        <translation>Platit jen minimální poplatek je v pořádku, pokud je zrovna méně transakcí než místa v blocích. Ale počítej s tím, že to také může skončit transakcí, která nikdy nebude potvrzena, pokud je větší poptávka po bitcoinových transakcích, než síť zvládne zpracovat.</translation>
    </message>
    <message>
        <source>(read the tooltip)</source>
        <translation>(viz bublina)</translation>
    </message>
    <message>
        <source>Recommended:</source>
        <translation>Doporučený:</translation>
    </message>
    <message>
        <source>Custom:</source>
        <translation>Vlastní:</translation>
    </message>
    <message>
        <source>(Smart fee not initialized yet. This usually takes a few blocks...)</source>
        <translation>(Inteligentní poplatek ještě není inicializovaný. Obvykle mu to tak pár bloků trvá...)</translation>
    </message>
    <message>
        <source>Confirmation time:</source>
        <translation>Rychlost potvrzení:</translation>
    </message>
    <message>
        <source>normal</source>
        <translation>normální</translation>
    </message>
    <message>
        <source>fast</source>
        <translation>rychlá</translation>
    </message>
    <message>
        <source>Send as zero-fee transaction if possible</source>
        <translation>Pošli transakci pokud možno bez poplatku</translation>
    </message>
    <message>
        <source>(confirmation may take longer)</source>
        <translation>(potvrzení může trvat déle)</translation>
    </message>
    <message>
        <source>Send to multiple recipients at once</source>
        <translation>Pošli více příjemcům naráz</translation>
    </message>
    <message>
        <source>Add &amp;Recipient</source>
        <translation>Při&amp;dej příjemce</translation>
    </message>
    <message>
        <source>Clear all fields of the form.</source>
        <translation>Promaž obsah ze všech formulářových políček.</translation>
    </message>
    <message>
        <source>Dust:</source>
        <translation>Prach:</translation>
    </message>
    <message>
        <source>Clear &amp;All</source>
        <translation>Všechno s&amp;maž</translation>
    </message>
    <message>
        <source>Balance:</source>
        <translation>Stav účtu:</translation>
    </message>
    <message>
        <source>Confirm the send action</source>
        <translation>Potvrď odeslání</translation>
    </message>
    <message>
        <source>S&amp;end</source>
        <translation>P&amp;ošli</translation>
    </message>
    <message>
        <source>Confirm send coins</source>
        <translation>Potvrď odeslání mincí</translation>
    </message>
    <message>
        <source>%1 to %2</source>
        <translation>%1 pro %2</translation>
    </message>
    <message>
        <source>Copy quantity</source>
        <translation>Kopíruj počet</translation>
    </message>
    <message>
        <source>Copy amount</source>
        <translation>Kopíruj částku</translation>
    </message>
    <message>
        <source>Copy fee</source>
        <translation>Kopíruj poplatek</translation>
    </message>
    <message>
        <source>Copy after fee</source>
        <translation>Kopíruj čistou částku</translation>
    </message>
    <message>
        <source>Copy bytes</source>
        <translation>Kopíruj bajty</translation>
    </message>
    <message>
        <source>Copy priority</source>
        <translation>Kopíruj prioritu</translation>
    </message>
    <message>
        <source>Copy change</source>
        <translation>Kopíruj drobné</translation>
    </message>
    <message>
        <source>Total Amount %1 (= %2)</source>
        <translation>Celková částka %1 (= %2)</translation>
    </message>
    <message>
        <source>or</source>
        <translation>nebo</translation>
    </message>
    <message>
        <source>The recipient address is not valid, please recheck.</source>
        <translation>Adresa příjemce je neplatná, překontroluj ji prosím.</translation>
    </message>
    <message>
        <source>The amount to pay must be larger than 0.</source>
        <translation>Odesílaná částka musí být větší než 0.</translation>
    </message>
    <message>
        <source>The amount exceeds your balance.</source>
        <translation>Částka překračuje stav účtu.</translation>
    </message>
    <message>
        <source>The total exceeds your balance when the %1 transaction fee is included.</source>
        <translation>Celková částka při připočítání poplatku %1 překročí stav účtu.</translation>
    </message>
    <message>
        <source>Duplicate address found, can only send to each address once per send operation.</source>
        <translation>Zaznamenána duplikovaná adresa; každá adresa může být v odesílané platbě pouze jednou.</translation>
    </message>
    <message>
        <source>Transaction creation failed!</source>
        <translation>Vytvoření transakce selhalo!</translation>
    </message>
    <message>
        <source>The transaction was rejected! This might happen if some of the coins in your wallet were already spent, such as if you used a copy of wallet.dat and coins were spent in the copy but not marked as spent here.</source>
        <translation>Transakce byla odmítnuta! Tohle může nastat, pokud nějaké mince z tvé peněženky už jednou byly utraceny, například pokud používáš kopii souboru wallet.dat a mince byly utraceny v druhé kopii, ale nebyly označeny jako utracené v této.</translation>
    </message>
    <message>
<<<<<<< HEAD
        <source>Warning: Invalid Litecoin address</source>
        <translation>Upozornění: Neplatná Litecoinová adresa</translation>
=======
        <source>A fee higher than %1 is considered an insanely high fee.</source>
        <translation>Poplatek vyšší než %1 je považován za absurdně vysoký.</translation>
    </message>
    <message>
        <source>Pay only the minimum fee of %1</source>
        <translation>Zaplatit pouze minimální poplatek %1</translation>
    </message>
    <message>
        <source>Estimated to begin confirmation within %1 block(s).</source>
        <translation>Potvrzování by podle odhadu mělo začít během %1 bloků.</translation>
    </message>
    <message>
        <source>Warning: Invalid Bitcoin address</source>
        <translation>Upozornění: Neplatná Bitcoinová adresa</translation>
>>>>>>> 424ae662
    </message>
    <message>
        <source>(no label)</source>
        <translation>(bez označení)</translation>
    </message>
    <message>
        <source>Warning: Unknown change address</source>
        <translation>Upozornění: Neznámá adresa pro drobné</translation>
    </message>
    <message>
        <source>Copy dust</source>
        <translation>Kopíruj prach</translation>
    </message>
    <message>
        <source>Are you sure you want to send?</source>
        <translation>Jsi si jistý, že to chceš poslat?</translation>
    </message>
    <message>
        <source>added as transaction fee</source>
        <translation>přidán jako transakční poplatek</translation>
    </message>
</context>
<context>
    <name>SendCoinsEntry</name>
    <message>
        <source>A&amp;mount:</source>
        <translation>Čás&amp;tka:</translation>
    </message>
    <message>
        <source>Pay &amp;To:</source>
        <translation>&amp;Komu:</translation>
    </message>
    <message>
        <source>Enter a label for this address to add it to your address book</source>
        <translation>Zadej označení této adresy; obojí se ti pak uloží do adresáře</translation>
    </message>
    <message>
        <source>&amp;Label:</source>
        <translation>O&amp;značení:</translation>
    </message>
    <message>
        <source>Choose previously used address</source>
        <translation>Vyber již použitou adresu</translation>
    </message>
    <message>
        <source>This is a normal payment.</source>
        <translation>Tohle je normální platba.</translation>
    </message>
    <message>
        <source>The Litecoin address to send the payment to</source>
        <translation>Litecoinová adresa příjemce</translation>
    </message>
    <message>
        <source>Alt+A</source>
        <translation>Alt+A</translation>
    </message>
    <message>
        <source>Paste address from clipboard</source>
        <translation>Vlož adresu ze schránky</translation>
    </message>
    <message>
        <source>Alt+P</source>
        <translation>Alt+P</translation>
    </message>
    <message>
        <source>Remove this entry</source>
        <translation>Smaž tento záznam</translation>
    </message>
    <message>
        <source>Message:</source>
        <translation>Zpráva:</translation>
    </message>
    <message>
        <source>This is a verified payment request.</source>
        <translation>Tohle je ověřený platební požadavek.</translation>
    </message>
    <message>
        <source>Enter a label for this address to add it to the list of used addresses</source>
        <translation>Zadej označení této adresy; obojí se ti pak uloží do adresáře</translation>
    </message>
    <message>
        <source>A message that was attached to the litecoin: URI which will be stored with the transaction for your reference. Note: This message will not be sent over the Litecoin network.</source>
        <translation>Zpráva, která byla připojena k litecoin: URI a která se ti pro přehled uloží k transakci. Poznámka: Tahle zpráva se neposílá s platbou po Litecoinové síti.</translation>
    </message>
    <message>
        <source>This is an unverified payment request.</source>
        <translation>Tohle je neověřený platební požadavek.</translation>
    </message>
    <message>
        <source>Pay To:</source>
        <translation>Komu:</translation>
    </message>
    <message>
        <source>Memo:</source>
        <translation>Poznámka:</translation>
    </message>
</context>
<context>
    <name>ShutdownWindow</name>
    <message>
        <source>Litecoin Core is shutting down...</source>
        <translation>Litecoin Core se ukončuje...</translation>
    </message>
    <message>
        <source>Do not shut down the computer until this window disappears.</source>
        <translation>Nevypínej počítač, dokud toto okno nezmizí.</translation>
    </message>
</context>
<context>
    <name>SignVerifyMessageDialog</name>
    <message>
        <source>Signatures - Sign / Verify a Message</source>
        <translation>Podpisy - podepsat/ověřit zprávu</translation>
    </message>
    <message>
        <source>&amp;Sign Message</source>
        <translation>&amp;Podepiš zprávu</translation>
    </message>
    <message>
        <source>You can sign messages with your addresses to prove you own them. Be careful not to sign anything vague, as phishing attacks may try to trick you into signing your identity over to them. Only sign fully-detailed statements you agree to.</source>
        <translation>Podepsáním zprávy svými adresami můžeš prokázat, že je skutečně vlastníš. Buď opatrný a nepodepisuj nic vágního; například při phishingových útocích můžeš být lákán, abys něco takového podepsal. Podepisuj pouze zcela úplná a detailní prohlášení, se kterými souhlasíš.</translation>
    </message>
    <message>
        <source>The Litecoin address to sign the message with</source>
        <translation>Litecoinová adresa, kterou se zpráva podepíše</translation>
    </message>
    <message>
        <source>Choose previously used address</source>
        <translation>Vyber již použitou adresu</translation>
    </message>
    <message>
        <source>Alt+A</source>
        <translation>Alt+A</translation>
    </message>
    <message>
        <source>Paste address from clipboard</source>
        <translation>Vlož adresu ze schránky</translation>
    </message>
    <message>
        <source>Alt+P</source>
        <translation>Alt+P</translation>
    </message>
    <message>
        <source>Enter the message you want to sign here</source>
        <translation>Sem vepiš zprávu, kterou chceš podepsat</translation>
    </message>
    <message>
        <source>Signature</source>
        <translation>Podpis</translation>
    </message>
    <message>
        <source>Copy the current signature to the system clipboard</source>
        <translation>Zkopíruj aktuálně vybraný podpis do systémové schránky</translation>
    </message>
    <message>
        <source>Sign the message to prove you own this Litecoin address</source>
        <translation>Podepiš zprávu, čímž prokážeš, že jsi vlastníkem této Litecoinové adresy</translation>
    </message>
    <message>
        <source>Sign &amp;Message</source>
        <translation>Po&amp;depiš zprávu</translation>
    </message>
    <message>
        <source>Reset all sign message fields</source>
        <translation>Vymaž všechna pole formuláře pro podepsání zrávy</translation>
    </message>
    <message>
        <source>Clear &amp;All</source>
        <translation>Všechno &amp;smaž</translation>
    </message>
    <message>
        <source>&amp;Verify Message</source>
        <translation>&amp;Ověř zprávu</translation>
    </message>
    <message>
        <source>Enter the signing address, message (ensure you copy line breaks, spaces, tabs, etc. exactly) and signature below to verify the message. Be careful not to read more into the signature than what is in the signed message itself, to avoid being tricked by a man-in-the-middle attack.</source>
        <translation>K ověření podpisu zprávy zadej podepisující adresu, zprávu (ověř si, že správně kopíruješ zalomení řádků, mezery, tabulátory apod.) a podpis. Dávej pozor na to, abys nezkopíroval do podpisu víc, než co je v samotné podepsané zprávě, abys nebyl napálen man-in-the-middle útokem.</translation>
    </message>
    <message>
        <source>The Litecoin address the message was signed with</source>
        <translation>Litecoinová adresa, kterou je zpráva podepsána</translation>
    </message>
    <message>
        <source>Verify the message to ensure it was signed with the specified Litecoin address</source>
        <translation>Ověř zprávu, aby ses ujistil, že byla podepsána danou Litecoinovou adresou</translation>
    </message>
    <message>
        <source>Verify &amp;Message</source>
        <translation>O&amp;věř zprávu</translation>
    </message>
    <message>
        <source>Reset all verify message fields</source>
        <translation>Vymaž všechna pole formuláře pro ověření zrávy</translation>
    </message>
    <message>
        <source>Click "Sign Message" to generate signature</source>
        <translation>Kliknutím na "Podepiš zprávu" vygeneruješ podpis</translation>
    </message>
    <message>
        <source>The entered address is invalid.</source>
        <translation>Zadaná adresa je neplatná.</translation>
    </message>
    <message>
        <source>Please check the address and try again.</source>
        <translation>Zkontroluj ji prosím a zkus to pak znovu.</translation>
    </message>
    <message>
        <source>The entered address does not refer to a key.</source>
        <translation>Zadaná adresa nepasuje ke klíči.</translation>
    </message>
    <message>
        <source>Wallet unlock was cancelled.</source>
        <translation>Odemčení peněženky bylo zrušeno.</translation>
    </message>
    <message>
        <source>Private key for the entered address is not available.</source>
        <translation>Soukromý klíč pro zadanou adresu není dostupný.</translation>
    </message>
    <message>
        <source>Message signing failed.</source>
        <translation>Nepodařilo se podepsat zprávu.</translation>
    </message>
    <message>
        <source>Message signed.</source>
        <translation>Zpráv podepsána.</translation>
    </message>
    <message>
        <source>The signature could not be decoded.</source>
        <translation>Podpis nejde dekódovat.</translation>
    </message>
    <message>
        <source>Please check the signature and try again.</source>
        <translation>Zkontroluj ho prosím a zkus to pak znovu.</translation>
    </message>
    <message>
        <source>The signature did not match the message digest.</source>
        <translation>Podpis se neshoduje s hašem zprávy.</translation>
    </message>
    <message>
        <source>Message verification failed.</source>
        <translation>Nepodařilo se ověřit zprávu.</translation>
    </message>
    <message>
        <source>Message verified.</source>
        <translation>Zpráva ověřena.</translation>
    </message>
</context>
<context>
    <name>SplashScreen</name>
    <message>
        <source>Litecoin Core</source>
        <translation>Litecoin Core</translation>
    </message>
    <message>
        <source>The Bitcoin Core developers</source>
        <translation>Vývojáři Bitcoin Core</translation>
    </message>
    <message>
        <source>[testnet]</source>
        <translation>[testnet]</translation>
    </message>
</context>
<context>
    <name>TrafficGraphWidget</name>
    <message>
        <source>KB/s</source>
        <translation>kB/s</translation>
    </message>
</context>
<context>
    <name>TransactionDesc</name>
    <message>
        <source>Open until %1</source>
        <translation>Otřevřeno dokud %1</translation>
    </message>
    <message>
        <source>conflicted</source>
        <translation>kolidující</translation>
    </message>
    <message>
        <source>%1/offline</source>
        <translation>%1/offline</translation>
    </message>
    <message>
        <source>%1/unconfirmed</source>
        <translation>%1/nepotvrzeno</translation>
    </message>
    <message>
        <source>%1 confirmations</source>
        <translation>%1 potvrzení</translation>
    </message>
    <message>
        <source>Status</source>
        <translation>Stav</translation>
    </message>
    <message numerus="yes">
        <source>, broadcast through %n node(s)</source>
        <translation><numerusform>, rozesláno přes %n uzel</numerusform><numerusform>, rozesláno přes %n uzly</numerusform><numerusform>, rozesláno přes %n uzlů</numerusform></translation>
    </message>
    <message>
        <source>Date</source>
        <translation>Datum</translation>
    </message>
    <message>
        <source>Source</source>
        <translation>Zdroj</translation>
    </message>
    <message>
        <source>Generated</source>
        <translation>Vygenerováno</translation>
    </message>
    <message>
        <source>From</source>
        <translation>Od</translation>
    </message>
    <message>
        <source>To</source>
        <translation>Pro</translation>
    </message>
    <message>
        <source>own address</source>
        <translation>vlastní adresa</translation>
    </message>
    <message>
        <source>watch-only</source>
        <translation>sledovaná</translation>
    </message>
    <message>
        <source>label</source>
        <translation>označení</translation>
    </message>
    <message>
        <source>Credit</source>
        <translation>Příjem</translation>
    </message>
    <message numerus="yes">
        <source>matures in %n more block(s)</source>
        <translation><numerusform>dozraje po %n bloku</numerusform><numerusform>dozraje po %n blocích</numerusform><numerusform>dozraje po %n blocích</numerusform></translation>
    </message>
    <message>
        <source>not accepted</source>
        <translation>neakceptováno</translation>
    </message>
    <message>
        <source>Debit</source>
        <translation>Výdaj</translation>
    </message>
    <message>
        <source>Total debit</source>
        <translation>Celkové výdaje</translation>
    </message>
    <message>
        <source>Total credit</source>
        <translation>Celkové příjmy</translation>
    </message>
    <message>
        <source>Transaction fee</source>
        <translation>Transakční poplatek</translation>
    </message>
    <message>
        <source>Net amount</source>
        <translation>Čistá částka</translation>
    </message>
    <message>
        <source>Message</source>
        <translation>Zpráva</translation>
    </message>
    <message>
        <source>Comment</source>
        <translation>Komentář</translation>
    </message>
    <message>
        <source>Transaction ID</source>
        <translation>ID transakce</translation>
    </message>
    <message>
        <source>Merchant</source>
        <translation>Obchodník</translation>
    </message>
    <message>
        <source>Generated coins must mature %1 blocks before they can be spent. When you generated this block, it was broadcast to the network to be added to the block chain. If it fails to get into the chain, its state will change to "not accepted" and it won't be spendable. This may occasionally happen if another node generates a block within a few seconds of yours.</source>
        <translation>Vygenerované mince musí čekat %1 bloků, než mohou být utraceny. Když jsi vygeneroval tenhle blok, tak byl rozposlán do sítě, aby byl přidán do řetězce bloků. Pokud se mu nepodaří dostat se do řetězce, změní se na "neakceptovaný" a nepůjde utratit. To se občas může stát, pokud jiný uzel vygeneruje blok zhruba ve stejném okamžiku jako ty.</translation>
    </message>
    <message>
        <source>Debug information</source>
        <translation>Ladicí informace</translation>
    </message>
    <message>
        <source>Transaction</source>
        <translation>Transakce</translation>
    </message>
    <message>
        <source>Inputs</source>
        <translation>Vstupy</translation>
    </message>
    <message>
        <source>Amount</source>
        <translation>Částka</translation>
    </message>
    <message>
        <source>true</source>
        <translation>true</translation>
    </message>
    <message>
        <source>false</source>
        <translation>false</translation>
    </message>
    <message>
        <source>, has not been successfully broadcast yet</source>
        <translation>, ještě nebylo rozesláno</translation>
    </message>
    <message numerus="yes">
        <source>Open for %n more block(s)</source>
        <translation><numerusform>Otevřeno pro %n další blok</numerusform><numerusform>Otevřeno pro %n další bloky</numerusform><numerusform>Otevřeno pro %n dalších bloků</numerusform></translation>
    </message>
    <message>
        <source>unknown</source>
        <translation>neznámo</translation>
    </message>
</context>
<context>
    <name>TransactionDescDialog</name>
    <message>
        <source>Transaction details</source>
        <translation>Detaily transakce</translation>
    </message>
    <message>
        <source>This pane shows a detailed description of the transaction</source>
        <translation>Toto okno zobrazuje detailní popis transakce</translation>
    </message>
</context>
<context>
    <name>TransactionTableModel</name>
    <message>
        <source>Date</source>
        <translation>Datum</translation>
    </message>
    <message>
        <source>Type</source>
        <translation>Typ</translation>
    </message>
    <message>
        <source>Address</source>
        <translation>Adresa</translation>
    </message>
    <message>
        <source>Immature (%1 confirmations, will be available after %2)</source>
        <translation>Nedozráno (%1 potvrzení, bude k dispozici za %2)</translation>
    </message>
    <message numerus="yes">
        <source>Open for %n more block(s)</source>
        <translation><numerusform>Otevřeno pro %n další blok</numerusform><numerusform>Otevřeno pro %n další bloky</numerusform><numerusform>Otevřeno pro %n dalších bloků</numerusform></translation>
    </message>
    <message>
        <source>Open until %1</source>
        <translation>Otřevřeno dokud %1</translation>
    </message>
    <message>
        <source>Confirmed (%1 confirmations)</source>
        <translation>Potvrzeno (%1 potvrzení)</translation>
    </message>
    <message>
        <source>This block was not received by any other nodes and will probably not be accepted!</source>
        <translation>Tento blok nedostal žádný jiný uzel a pravděpodobně nebude akceptován!</translation>
    </message>
    <message>
        <source>Generated but not accepted</source>
        <translation>Vygenerováno, ale neakceptováno</translation>
    </message>
    <message>
        <source>Offline</source>
        <translation>Offline</translation>
    </message>
    <message>
        <source>Unconfirmed</source>
        <translation>Nepotvrzeno</translation>
    </message>
    <message>
        <source>Confirming (%1 of %2 recommended confirmations)</source>
        <translation>Potvrzuje se (%1 z %2 doporučených potvrzení)</translation>
    </message>
    <message>
        <source>Conflicted</source>
        <translation>V kolizi</translation>
    </message>
    <message>
        <source>Received with</source>
        <translation>Přijato do</translation>
    </message>
    <message>
        <source>Received from</source>
        <translation>Přijato od</translation>
    </message>
    <message>
        <source>Sent to</source>
        <translation>Posláno na</translation>
    </message>
    <message>
        <source>Payment to yourself</source>
        <translation>Platba sama sobě</translation>
    </message>
    <message>
        <source>Mined</source>
        <translation>Vytěženo</translation>
    </message>
    <message>
        <source>watch-only</source>
        <translation>sledovací</translation>
    </message>
    <message>
        <source>(n/a)</source>
        <translation>(n/a)</translation>
    </message>
    <message>
        <source>Transaction status. Hover over this field to show number of confirmations.</source>
        <translation>Stav transakce. Najetím myši na toto políčko si zobrazíš počet potvrzení.</translation>
    </message>
    <message>
        <source>Date and time that the transaction was received.</source>
        <translation>Datum a čas přijetí transakce.</translation>
    </message>
    <message>
        <source>Type of transaction.</source>
        <translation>Druh transakce.</translation>
    </message>
    <message>
        <source>Whether or not a watch-only address is involved in this transaction.</source>
        <translation>Zda tato transakce zahrnuje i některou sledovanou adresu.</translation>
    </message>
    <message>
        <source>Destination address of transaction.</source>
        <translation>Cílová adresa transakce.</translation>
    </message>
    <message>
        <source>Amount removed from or added to balance.</source>
        <translation>Částka odečtená z nebo přičtená k účtu.</translation>
    </message>
</context>
<context>
    <name>TransactionView</name>
    <message>
        <source>All</source>
        <translation>Vše</translation>
    </message>
    <message>
        <source>Today</source>
        <translation>Dnes</translation>
    </message>
    <message>
        <source>This week</source>
        <translation>Tento týden</translation>
    </message>
    <message>
        <source>This month</source>
        <translation>Tento měsíc</translation>
    </message>
    <message>
        <source>Last month</source>
        <translation>Minulý měsíc</translation>
    </message>
    <message>
        <source>This year</source>
        <translation>Letos</translation>
    </message>
    <message>
        <source>Range...</source>
        <translation>Rozsah...</translation>
    </message>
    <message>
        <source>Received with</source>
        <translation>Přijato</translation>
    </message>
    <message>
        <source>Sent to</source>
        <translation>Posláno</translation>
    </message>
    <message>
        <source>To yourself</source>
        <translation>Sám sobě</translation>
    </message>
    <message>
        <source>Mined</source>
        <translation>Vytěženo</translation>
    </message>
    <message>
        <source>Other</source>
        <translation>Ostatní</translation>
    </message>
    <message>
        <source>Enter address or label to search</source>
        <translation>Zadej adresu nebo označení pro její vyhledání</translation>
    </message>
    <message>
        <source>Min amount</source>
        <translation>Minimální částka</translation>
    </message>
    <message>
        <source>Copy address</source>
        <translation>Kopíruj adresu</translation>
    </message>
    <message>
        <source>Copy label</source>
        <translation>Kopíruj její označení</translation>
    </message>
    <message>
        <source>Copy amount</source>
        <translation>Kopíruj částku</translation>
    </message>
    <message>
        <source>Copy transaction ID</source>
        <translation>Kopíruj ID transakce</translation>
    </message>
    <message>
        <source>Edit label</source>
        <translation>Uprav označení</translation>
    </message>
    <message>
        <source>Show transaction details</source>
        <translation>Zobraz detaily transakce</translation>
    </message>
    <message>
        <source>Export Transaction History</source>
        <translation>Exportuj transakční historii</translation>
    </message>
    <message>
        <source>Watch-only</source>
        <translation>Sledovaná</translation>
    </message>
    <message>
        <source>Exporting Failed</source>
        <translation>Exportování selhalo</translation>
    </message>
    <message>
        <source>There was an error trying to save the transaction history to %1.</source>
        <translation>Při ukládání transakční historie do %1 se přihodila nějaká chyba.</translation>
    </message>
    <message>
        <source>Exporting Successful</source>
        <translation>Úspěšně vyexportováno</translation>
    </message>
    <message>
        <source>The transaction history was successfully saved to %1.</source>
        <translation>Transakční historie byla v pořádku uložena do %1.</translation>
    </message>
    <message>
        <source>Comma separated file (*.csv)</source>
        <translation>CSV formát (*.csv)</translation>
    </message>
    <message>
        <source>Confirmed</source>
        <translation>Potvrzeno</translation>
    </message>
    <message>
        <source>Date</source>
        <translation>Datum</translation>
    </message>
    <message>
        <source>Type</source>
        <translation>Typ</translation>
    </message>
    <message>
        <source>Label</source>
        <translation>Označení</translation>
    </message>
    <message>
        <source>Address</source>
        <translation>Adresa</translation>
    </message>
    <message>
        <source>ID</source>
        <translation>ID</translation>
    </message>
    <message>
        <source>Range:</source>
        <translation>Rozsah:</translation>
    </message>
    <message>
        <source>to</source>
        <translation>až</translation>
    </message>
</context>
<context>
    <name>UnitDisplayStatusBarControl</name>
    <message>
        <source>Unit to show amounts in. Click to select another unit.</source>
        <translation>Jednotka pro částky. Klikni pro výběr nějaké jiné.</translation>
    </message>
</context>
<context>
    <name>WalletFrame</name>
    <message>
        <source>No wallet has been loaded.</source>
        <translation>Žádná peněženka se nenačetla.</translation>
    </message>
</context>
<context>
    <name>WalletModel</name>
    <message>
        <source>Send Coins</source>
        <translation>Pošli mince</translation>
    </message>
</context>
<context>
    <name>WalletView</name>
    <message>
        <source>&amp;Export</source>
        <translation>&amp;Export</translation>
    </message>
    <message>
        <source>Export the data in the current tab to a file</source>
        <translation>Exportuj data z tohoto panelu do souboru</translation>
    </message>
    <message>
        <source>Backup Wallet</source>
        <translation>Záloha peněženky</translation>
    </message>
    <message>
        <source>Wallet Data (*.dat)</source>
        <translation>Data peněženky (*.dat)</translation>
    </message>
    <message>
        <source>Backup Failed</source>
        <translation>Zálohování selhalo</translation>
    </message>
    <message>
        <source>There was an error trying to save the wallet data to %1.</source>
        <translation>Při ukládání peněženky do %1 se přihodila nějaká chyba.</translation>
    </message>
    <message>
        <source>The wallet data was successfully saved to %1.</source>
        <translation>Data z peněženky byla v pořádku uložena do %1.</translation>
    </message>
    <message>
        <source>Backup Successful</source>
        <translation>Úspěšně zazálohováno</translation>
    </message>
</context>
<context>
    <name>bitcoin-core</name>
    <message>
        <source>Options:</source>
        <translation>Možnosti:</translation>
    </message>
    <message>
        <source>Specify data directory</source>
        <translation>Adresář pro data</translation>
    </message>
    <message>
        <source>Connect to a node to retrieve peer addresses, and disconnect</source>
        <translation>Připojit se k uzlu, získat adresy jeho protějšků a odpojit se</translation>
    </message>
    <message>
        <source>Specify your own public address</source>
        <translation>Specifikuj svou veřejnou adresu</translation>
    </message>
    <message>
        <source>Accept command line and JSON-RPC commands</source>
        <translation>Akceptovat příkazy z příkazové řádky a přes JSON-RPC</translation>
    </message>
    <message>
        <source>Run in the background as a daemon and accept commands</source>
        <translation>Běžet na pozadí jako démon a akceptovat příkazy</translation>
    </message>
    <message>
        <source>Use the test network</source>
        <translation>Použít testovací síť (testnet)</translation>
    </message>
    <message>
        <source>Accept connections from outside (default: 1 if no -proxy or -connect)</source>
        <translation>Přijímat spojení zvenčí (výchozí: 1, pokud není zadáno -proxy nebo -connect)</translation>
    </message>
    <message>
        <source>Bind to given address and always listen on it. Use [host]:port notation for IPv6</source>
        <translation>Poslouchat na zadané adrese. Pro zápis IPv6 adresy použij notaci [adresa]:port</translation>
    </message>
    <message>
        <source>Delete all wallet transactions and only recover those parts of the blockchain through -rescan on startup</source>
        <translation>Smazat všechny transakce peněženky a při startu obnovit pouze relevantní části řetězce bloků pomocí -rescan</translation>
    </message>
    <message>
        <source>Distributed under the MIT software license, see the accompanying file COPYING or &lt;http://www.opensource.org/licenses/mit-license.php&gt;.</source>
        <translation>Šířen pod softwarovou licencí MIT, viz přiložený soubor COPYING nebo &lt;http://www.opensource.org/licenses/mit-license.php&gt;.</translation>
    </message>
    <message>
        <source>Enter regression test mode, which uses a special chain in which blocks can be solved instantly.</source>
        <translation>Přepnout do módu testování regresí, který používá speciální řetězec, ve kterém mohou být bloky okamžitě vyřešeny.</translation>
    </message>
    <message>
        <source>Execute command when a wallet transaction changes (%s in cmd is replaced by TxID)</source>
        <translation>Spustit příkaz, když se objeví transakce týkající se peněženky (%s se v příkazu nahradí za TxID)</translation>
    </message>
    <message>
        <source>In this mode -genproclimit controls how many blocks are generated immediately.</source>
        <translation>V tomto módu -genproclimit určuje, kolik bloků je vygenerováno okamžitě.</translation>
    </message>
    <message>
        <source>Set the number of script verification threads (%u to %d, 0 = auto, &lt;0 = leave that many cores free, default: %d)</source>
        <translation>Nastavení počtu vláken pro verifikaci skriptů (%u až %d, 0 = automaticky, &lt;0 = nechat daný počet jader volný, výchozí: %d)</translation>
    </message>
    <message>
        <source>This is a pre-release test build - use at your own risk - do not use for mining or merchant applications</source>
        <translation>Tohle je testovací verze – používej ji jen na vlastní riziko, ale rozhodně ji nepoužívej k těžbě nebo pro obchodní aplikace</translation>
    </message>
    <message>
        <source>Unable to bind to %s on this computer. Litecoin Core is probably already running.</source>
        <translation>Nedaří se mi připojit na %s na tomhle počítači. Litecoin Core už pravděpodobně jednou běží.</translation>
    </message>
    <message>
        <source>Warning: -paytxfee is set very high! This is the transaction fee you will pay if you send a transaction.</source>
        <translation>Upozornění: -paytxfee je nastaveno velmi vysoko! Toto je transakční poplatek, který zaplatíš za každou poslanou transakci.</translation>
    </message>
    <message>
        <source>Warning: The network does not appear to fully agree! Some miners appear to be experiencing issues.</source>
        <translation>Upozornění: Síť podle všeho není v konzistentním stavu. Někteří těžaři jsou zřejmě v potížích.</translation>
    </message>
    <message>
        <source>Warning: We do not appear to fully agree with our peers! You may need to upgrade, or other nodes may need to upgrade.</source>
        <translation>Upozornění: Nesouhlasím zcela se svými protějšky! Možná potřebuji aktualizovat nebo ostatní uzly potřebují aktualizovat.</translation>
    </message>
    <message>
        <source>Warning: error reading wallet.dat! All keys read correctly, but transaction data or address book entries might be missing or incorrect.</source>
        <translation>Upozornění: nastala chyba při čtení souboru wallet.dat! Všechny klíče se přečetly správně, ale data o transakcích nebo záznamy v adresáři mohou chybět či být nesprávné.</translation>
    </message>
    <message>
        <source>Warning: wallet.dat corrupt, data salvaged! Original wallet.dat saved as wallet.{timestamp}.bak in %s; if your balance or transactions are incorrect you should restore from a backup.</source>
        <translation>Upozornění: soubor wallet.dat je poškozený, data jsou však zachráněna! Původní soubor wallet.dat je uložený jako wallet.{timestamp}.bak v %s. Pokud je stav tvého účtu nebo transakce nesprávné, zřejmě bys měl obnovit zálohu.</translation>
    </message>
    <message>
        <source>Whitelist peers connecting from the given netmask or IP address. Can be specified multiple times.</source>
        <translation>Umístit na bílou listinu protějšky připojující se z dané podsítě či IP adresy. Lze zadat i vícekrát.</translation>
    </message>
    <message>
        <source>(default: 1)</source>
        <translation>(výchozí: 1)</translation>
    </message>
    <message>
        <source>&lt;category&gt; can be:</source>
        <translation>&lt;category&gt; může být:</translation>
    </message>
    <message>
        <source>Attempt to recover private keys from a corrupt wallet.dat</source>
        <translation>Pokusit se zachránit soukromé klíče z poškozeného souboru wallet.dat</translation>
    </message>
    <message>
        <source>Block creation options:</source>
        <translation>Možnosti vytvoření bloku:</translation>
    </message>
    <message>
        <source>Connect only to the specified node(s)</source>
        <translation>Připojit se pouze k zadanému uzlu (příp. zadaným uzlům)</translation>
    </message>
    <message>
        <source>Connection options:</source>
        <translation>Možnosti připojení:</translation>
    </message>
    <message>
        <source>Corrupted block database detected</source>
        <translation>Bylo zjištěno poškození databáze bloků</translation>
    </message>
    <message>
        <source>Debugging/Testing options:</source>
        <translation>Možnosti ladění/testování:</translation>
    </message>
    <message>
        <source>Discover own IP address (default: 1 when listening and no -externalip)</source>
        <translation>Zjistit vlastní IP adresu (výchozí: 1, pokud naslouchá a není zadáno -externalip)</translation>
    </message>
    <message>
        <source>Do not load the wallet and disable wallet RPC calls</source>
        <translation>Nenačítat peněženku a vypnout její RPC volání</translation>
    </message>
    <message>
        <source>Do you want to rebuild the block database now?</source>
        <translation>Chceš přestavět databázi bloků hned teď?</translation>
    </message>
    <message>
        <source>Error initializing block database</source>
        <translation>Chyba při zakládání databáze bloků</translation>
    </message>
    <message>
        <source>Error initializing wallet database environment %s!</source>
        <translation>Chyba při vytváření databázového prostředí %s pro peněženku!</translation>
    </message>
    <message>
        <source>Error loading block database</source>
        <translation>Chyba při načítání databáze bloků</translation>
    </message>
    <message>
        <source>Error opening block database</source>
        <translation>Chyba při otevírání databáze bloků</translation>
    </message>
    <message>
        <source>Error: A fatal internal error occured, see debug.log for details</source>
        <translation>Chyba: Stala se fatální vnitřní chyba. detaily viz v debug.log</translation>
    </message>
    <message>
        <source>Error: Disk space is low!</source>
        <translation>Problém: Na disku je málo místa!</translation>
    </message>
    <message>
        <source>Failed to listen on any port. Use -listen=0 if you want this.</source>
        <translation>Nepodařilo se naslouchat na žádném portu. Použij -listen=0, pokud to byl tvůj záměr.</translation>
    </message>
    <message>
        <source>If &lt;category&gt; is not supplied, output all debugging information.</source>
        <translation>Pokud není &lt;category&gt; zadána, bude tisknout veškeré ladicí informace.</translation>
    </message>
    <message>
        <source>Importing...</source>
        <translation>Importuji...</translation>
    </message>
    <message>
        <source>Incorrect or no genesis block found. Wrong datadir for network?</source>
        <translation>Nemám žádný nebo jen špatný genesis blok. Není špatně nastavený datadir?</translation>
    </message>
    <message>
        <source>Invalid -onion address: '%s'</source>
        <translation>Neplatná -onion adresa: '%s'</translation>
    </message>
    <message>
        <source>Not enough file descriptors available.</source>
        <translation>Je nedostatek deskriptorů souborů.</translation>
    </message>
    <message>
        <source>Only connect to nodes in network &lt;net&gt; (ipv4, ipv6 or onion)</source>
        <translation>Připojovat se pouze k uzlům v &lt;net&gt; síti (ipv4, ipv6 nebo onion)</translation>
    </message>
    <message>
        <source>Rebuild block chain index from current blk000??.dat files</source>
        <translation>Znovu vytvořit index řetězce bloků z aktuálních blk000??.dat souborů</translation>
    </message>
    <message>
        <source>Set database cache size in megabytes (%d to %d, default: %d)</source>
        <translation>Nastavit velikost databázové vyrovnávací paměti v megabajtech (%d až %d, výchozí: %d)</translation>
    </message>
    <message>
        <source>Set maximum block size in bytes (default: %d)</source>
        <translation>Nastavit maximální velikost bloku v bajtech (výchozí: %d)</translation>
    </message>
    <message>
        <source>Specify wallet file (within data directory)</source>
        <translation>Udej název souboru s peněženkou (v rámci datového adresáře)</translation>
    </message>
    <message>
        <source>This is intended for regression testing tools and app development.</source>
        <translation>Tohle je určeno pro nástroje na regresní testování a vyvíjení aplikací.</translation>
    </message>
    <message>
        <source>Use UPnP to map the listening port (default: %u)</source>
        <translation>Použít UPnP k namapování naslouchacího portu (výchozí: %u)</translation>
    </message>
    <message>
        <source>Verifying blocks...</source>
        <translation>Ověřuji bloky... </translation>
    </message>
    <message>
        <source>Verifying wallet...</source>
        <translation>Kontroluji peněženku...</translation>
    </message>
    <message>
        <source>Wallet %s resides outside data directory %s</source>
        <translation>Peněženka %s se nachází mimo datový adresář %s</translation>
    </message>
    <message>
        <source>Wallet options:</source>
        <translation>Možnosti peněženky:</translation>
    </message>
    <message>
        <source>You need to rebuild the database using -reindex to change -txindex</source>
        <translation>Je třeba přestavět databázi použitím -reindex, aby bylo možné změnit -txindex</translation>
    </message>
    <message>
        <source>Imports blocks from external blk000??.dat file</source>
        <translation>Importovat bloky z externího souboru blk000??.dat</translation>
    </message>
    <message>
        <source>Allow JSON-RPC connections from specified source. Valid for &lt;ip&gt; are a single IP (e.g. 1.2.3.4), a network/netmask (e.g. 1.2.3.4/255.255.255.0) or a network/CIDR (e.g. 1.2.3.4/24). This option can be specified multiple times</source>
        <translation>Povolit JSON-RPC spojení ze specifikovaného zdroje. Platnou hodnotou &lt;ip&gt; je jednotlivá IP adresa (např. 1.2.3.4), síť/maska (např. 1.2.3.4/255.255.255.0) nebo síť/CIDR (např. 1.2.3.4/24). Tuto volbu lze použít i vícekrát</translation>
    </message>
    <message>
        <source>An error occurred while setting up the RPC address %s port %u for listening: %s</source>
        <translation>Při nastavování naslouchací RPC adresy %s a portu %u nastala chyba: %s</translation>
    </message>
    <message>
        <source>Bind to given address and whitelist peers connecting to it. Use [host]:port notation for IPv6</source>
        <translation>Obsadit zadanou adresu a protějšky, které se na ní připojí, umístit na bílou listinu. Pro zápis IPv6 adresy použij notaci [adresa]:port</translation>
    </message>
    <message>
        <source>Bind to given address to listen for JSON-RPC connections. Use [host]:port notation for IPv6. This option can be specified multiple times (default: bind to all interfaces)</source>
        <translation>Čekat na zadané adrese na JSON-RPC spojení. Pro zápis IPv6 adresy použij notaci [adresa]:port. Tuto volbu lze použít i vícekrát (výchozí: poslouchat na všech rozhraních)</translation>
    </message>
    <message>
        <source>Cannot obtain a lock on data directory %s. Litecoin Core is probably already running.</source>
        <translation>Nedaří se mi získat zámek na datový adresář %s. Litecoin Core pravděpodobně už jednou běží.</translation>
    </message>
    <message>
        <source>Continuously rate-limit free transactions to &lt;n&gt;*1000 bytes per minute (default:%u)</source>
        <translation>Kontinuálně omezovat bezpoplatkové transakce na &lt;n&gt;*1000 bajtů za minutu (výchozí: %u)</translation>
    </message>
    <message>
        <source>Create new files with system default permissions, instead of umask 077 (only effective with disabled wallet functionality)</source>
        <translation>Vytvářet nové soubory s výchozími systémovými právy namísto umask 077 (uplatní se, pouze pokud je vypnutá funkce peněženky)</translation>
    </message>
    <message>
        <source>Error: Listening for incoming connections failed (listen returned error %s)</source>
        <translation>Chyba: Nelze naslouchat příchozí spojení (listen vrátil chybu %s)</translation>
    </message>
    <message>
        <source>Error: Unsupported argument -socks found. Setting SOCKS version isn't possible anymore, only SOCKS5 proxies are supported.</source>
        <translation>Chyba: Byl použit nepodporovaný argument -socks. Nastavení verze SOCKS už není možné, podporovány jsou pouze SOCKS5 proxy.</translation>
    </message>
    <message>
        <source>Execute command when a relevant alert is received or we see a really long fork (%s in cmd is replaced by message)</source>
        <translation>Spustit příkaz, když přijde relevantní upozornění nebo když dojde k opravdu dlouhému rozštěpení řetezce bloků (%s se v příkazu nahradí zprávou)</translation>
    </message>
    <message>
        <source>Fees (in BTC/Kb) smaller than this are considered zero fee for relaying (default: %s)</source>
        <translation>Poplatky (v BTC/Kb) menší než tato hodnota jsou považovány za nulové pro účely přeposílání transakcí (výchozí: %s)</translation>
    </message>
    <message>
        <source>Fees (in BTC/Kb) smaller than this are considered zero fee for transaction creation (default: %s)</source>
        <translation>Poplatky (v BTC/Kb) menší než tato hodnota jsou považovány za nulové pro účely vytváření transakcí (výchozí: %s)</translation>
    </message>
    <message>
        <source>If paytxfee is not set, include enough fee so transactions begin confirmation on average within n blocks (default: %u)</source>
        <translation>Pokud paytxfee není nastaveno, platit dostatečný poplatek na to, aby byly transakce potvrzeny v průměru během n bloků (výchozí: %u)</translation>
    </message>
    <message>
        <source>Maximum size of data in data carrier transactions we relay and mine (default: %u)</source>
        <translation>Maximální velikost dat v transakcích nesoucích data, se kterou jsme ochotni je ještě přeposílat a těžit (výchozí: %u)</translation>
    </message>
    <message>
        <source>Query for peer addresses via DNS lookup, if low on addresses (default: 1 unless -connect)</source>
        <translation>Při nedostatku adres získat další protějšky z DNS (výchozí: 1, pokud není použito -connect)</translation>
    </message>
    <message>
        <source>Set maximum size of high-priority/low-fee transactions in bytes (default: %d)</source>
        <translation>Nastavit maximální velikost prioritních/nízkopoplatkových transakcí v bajtech (výchozí: %d)</translation>
    </message>
    <message>
        <source>Set the number of threads for coin generation if enabled (-1 = all cores, default: %d)</source>
        <translation>Nastavení počtu vláken pro těžení, je-li zapnuté (-1 = všechna jádra, výchozí: %d)</translation>
    </message>
    <message>
        <source>This product includes software developed by the OpenSSL Project for use in the OpenSSL Toolkit &lt;https://www.openssl.org/&gt; and cryptographic software written by Eric Young and UPnP software written by Thomas Bernard.</source>
        <translation>Tento produkt zahrnuje programy vyvinuté OpenSSL Projektem pro použití v OpenSSL Toolkitu &lt;https://www.openssl.org/&gt; a kryptografický program od Erika Younga a program UPnP od Thomase Bernarda.</translation>
    </message>
    <message>
        <source>Warning: Please check that your computer's date and time are correct! If your clock is wrong Litecoin Core will not work properly.</source>
        <translation>Upozornění: Zkontroluj, že máš v počítači správně nastavený datum a čas! Pokud jsou nastaveny špatně, Litecoin Core nebude fungovat správně.</translation>
    </message>
    <message>
        <source>Whitelisted peers cannot be DoS banned and their transactions are always relayed, even if they are already in the mempool, useful e.g. for a gateway</source>
        <translation>Na protějšky na bílé listině se nevztahuje DoS klatba a jejich transakce jsou vždy přeposílány, i když už třeba jsou v mempoolu, což je užitečné např. pro bránu</translation>
    </message>
    <message>
        <source>Cannot resolve -whitebind address: '%s'</source>
        <translation>Nemohu přeložit -whitebind adresu: '%s'</translation>
    </message>
    <message>
        <source>Connect through SOCKS5 proxy</source>
        <translation>Připojit se přes SOCKS5 proxy</translation>
    </message>
    <message>
        <source>Copyright (C) 2009-%i The Bitcoin Core Developers</source>
        <translation>Copyright (C) 2009-%i Vývojáři Bitcoin Core</translation>
    </message>
    <message>
        <source>Could not parse -rpcbind value %s as network address</source>
        <translation>Nejde mi přečíst hodnotu -rpcbind %s jako síťovou adresu</translation>
    </message>
    <message>
        <source>Error loading wallet.dat: Wallet requires newer version of Litecoin Core</source>
        <translation>Chyba při načítání wallet.dat: peněženka vyžaduje novější verzi Litecoin Core</translation>
    </message>
    <message>
        <source>Error reading from database, shutting down.</source>
        <translation>Chyba při čtení z databáze, ukončuji se.</translation>
    </message>
    <message>
        <source>Error: Unsupported argument -tor found, use -onion.</source>
        <translation>Chyba: Argument -tor již není podporovaný, použij -onion.</translation>
    </message>
    <message>
        <source>Fee (in BTC/kB) to add to transactions you send (default: %s)</source>
        <translation>Poplatek (v BTC/kB), který se přidá ke každé odeslané transakci (výchozí: %s)</translation>
    </message>
    <message>
        <source>Information</source>
        <translation>Informace</translation>
    </message>
    <message>
        <source>Initialization sanity check failed. Litecoin Core is shutting down.</source>
        <translation>Selhala úvodní zevrubná prověrka. Litecoin Core se ukončuje.</translation>
    </message>
    <message>
        <source>Invalid amount for -minrelaytxfee=&lt;amount&gt;: '%s'</source>
        <translation>Neplatná částka pro -minrelaytxfee=&lt;částka&gt;: '%s'</translation>
    </message>
    <message>
        <source>Invalid amount for -mintxfee=&lt;amount&gt;: '%s'</source>
        <translation>Neplatná částka pro -mintxfee=&lt;částka&gt;: '%s'</translation>
    </message>
    <message>
        <source>Invalid amount for -paytxfee=&lt;amount&gt;: '%s' (must be at least %s)</source>
        <translation>Neplatná částka pro -paytxfee=&lt;částka&gt;: '%s' (musí být alespoň %s)</translation>
    </message>
    <message>
        <source>Invalid netmask specified in -whitelist: '%s'</source>
        <translation>Ve -whitelist byla zadána neplatná podsíť: '%s'</translation>
    </message>
    <message>
        <source>Keep at most &lt;n&gt; unconnectable transactions in memory (default: %u)</source>
        <translation>Držet v paměti nejvýše &lt;n&gt; nespojitelných transakcí (výchozí: %u)</translation>
    </message>
    <message>
        <source>Need to specify a port with -whitebind: '%s'</source>
        <translation>V rámci -whitebind je třeba specifikovat i port: '%s'</translation>
    </message>
    <message>
        <source>Node relay options:</source>
        <translation>Možnosti přeposílání:</translation>
    </message>
    <message>
        <source>RPC SSL options: (see the Litecoin Wiki for SSL setup instructions)</source>
        <translation>Možnosti SSL pro RPC: (viz instrukce nastavení SSL na Litecoin Wiki)</translation>
    </message>
    <message>
        <source>RPC server options:</source>
        <translation>Možnosti RPC serveru:</translation>
    </message>
    <message>
        <source>Randomly drop 1 of every &lt;n&gt; network messages</source>
        <translation>Náhodně zahazovat jednu z každých &lt;n&gt; síťových zpráv</translation>
    </message>
    <message>
        <source>Randomly fuzz 1 of every &lt;n&gt; network messages</source>
        <translation>Náhodně pozměňovat jednu z každých &lt;n&gt; síťových zpráv</translation>
    </message>
    <message>
        <source>Send trace/debug info to console instead of debug.log file</source>
        <translation>Posílat stopovací/ladicí informace do konzole místo do souboru debug.log</translation>
    </message>
    <message>
        <source>Send transactions as zero-fee transactions if possible (default: %u)</source>
        <translation>Posílat transakce pokud možno bez poplatků (výchozí: %u)</translation>
    </message>
    <message>
        <source>Show all debugging options (usage: --help -help-debug)</source>
        <translation>Zobrazit všechny možnosti ladění (užití: --help -help-debug)</translation>
    </message>
    <message>
        <source>Shrink debug.log file on client startup (default: 1 when no -debug)</source>
        <translation>Při spuštění klienta zmenšit soubor debug.log (výchozí: 1, pokud není zadáno -debug)</translation>
    </message>
    <message>
        <source>Signing transaction failed</source>
        <translation>Nepodařilo se podepsat transakci</translation>
    </message>
    <message>
        <source>This is experimental software.</source>
        <translation>Tohle je experimentální program.</translation>
    </message>
    <message>
        <source>Transaction amount too small</source>
        <translation>Částka v transakci je příliš malá</translation>
    </message>
    <message>
        <source>Transaction amounts must be positive</source>
        <translation>Částky v transakci musí být kladné</translation>
    </message>
    <message>
        <source>Transaction too large for fee policy</source>
        <translation>Transakce je na poplatkovou politiku příliš velká</translation>
    </message>
    <message>
        <source>Transaction too large</source>
        <translation>Transakce je příliš velká</translation>
    </message>
    <message>
        <source>Unable to bind to %s on this computer (bind returned error %s)</source>
        <translation>Nedaří se mi připojit na %s na tomhle počítači (operace bind vrátila chybu %s)</translation>
    </message>
    <message>
        <source>Use UPnP to map the listening port (default: 1 when listening)</source>
        <translation>Použít UPnP k namapování naslouchacího portu (výchozí: 1, pokud naslouchá)</translation>
    </message>
    <message>
        <source>Username for JSON-RPC connections</source>
        <translation>Uživatelské jméno pro JSON-RPC spojení</translation>
    </message>
    <message>
        <source>Wallet needed to be rewritten: restart Litecoin Core to complete</source>
        <translation>Soubor s peněženkou potřeboval přepsat: restartuj Litecoin Core, aby se operace dokončila</translation>
    </message>
    <message>
        <source>Warning</source>
        <translation>Upozornění</translation>
    </message>
    <message>
        <source>Warning: This version is obsolete, upgrade required!</source>
        <translation>Upozornění: tahle verze je zastaralá, měl bys ji aktualizovat!</translation>
    </message>
    <message>
        <source>Warning: Unsupported argument -benchmark ignored, use -debug=bench.</source>
        <translation>Upozornění: Nepodporovaný argument -benchmark se ignoruje, použij -debug=bench.</translation>
    </message>
    <message>
        <source>Warning: Unsupported argument -debugnet ignored, use -debug=net.</source>
        <translation>Upozornění: Nepodporovaný argument -debugnet se ignoruje, použij -debug=net.</translation>
    </message>
    <message>
        <source>Zapping all transactions from wallet...</source>
        <translation>Vymazat všechny transakce z peněženky...</translation>
    </message>
    <message>
        <source>on startup</source>
        <translation>při startu</translation>
    </message>
    <message>
        <source>wallet.dat corrupt, salvage failed</source>
        <translation>Soubor wallet.dat je poškozen, jeho záchrana se nezdařila</translation>
    </message>
    <message>
        <source>Password for JSON-RPC connections</source>
        <translation>Heslo pro JSON-RPC spojení</translation>
    </message>
    <message>
        <source>Execute command when the best block changes (%s in cmd is replaced by block hash)</source>
        <translation>Spustit příkaz, když se změní nejlepší blok (%s se v příkazu nahradí hashem bloku)</translation>
    </message>
    <message>
        <source>Upgrade wallet to latest format</source>
        <translation>Převést peněženku na nejnovější formát</translation>
    </message>
    <message>
        <source>Rescan the block chain for missing wallet transactions</source>
        <translation>Přeskenovat řetězec bloků na chybějící transakce tvé pěněženky</translation>
    </message>
    <message>
        <source>Use OpenSSL (https) for JSON-RPC connections</source>
        <translation>Použít OpenSSL (https) pro JSON-RPC spojení</translation>
    </message>
    <message>
        <source>This help message</source>
        <translation>Tato nápověda</translation>
    </message>
    <message>
        <source>Allow DNS lookups for -addnode, -seednode and -connect</source>
        <translation>Povolit DNS dotazy pro -addnode (přidání uzlu), -seednode a -connect (připojení)</translation>
    </message>
    <message>
        <source>Loading addresses...</source>
        <translation>Načítám adresy...</translation>
    </message>
    <message>
        <source>Error loading wallet.dat: Wallet corrupted</source>
        <translation>Chyba při načítání wallet.dat: peněženka je poškozená</translation>
    </message>
    <message>
        <source>(1 = keep tx meta data e.g. account owner and payment request information, 2 = drop tx meta data)</source>
        <translation>(1 = ukládat transakční metadata, např. majitele účtu a informace o platebním požadavku, 2 = mazat transakční metadata)</translation>
    </message>
    <message>
        <source>Flush database activity from memory pool to disk log every &lt;n&gt; megabytes (default: %u)</source>
        <translation>Promítnout databázovou aktivitu z paměťového prostoru do záznamu na disku každých &lt;n&gt; megabajtů (výchozí: %u)</translation>
    </message>
    <message>
        <source>How thorough the block verification of -checkblocks is (0-4, default: %u)</source>
        <translation>Jak moc důkladná má být verifikace bloků -checkblocks (0-4, výchozí: %u)</translation>
    </message>
    <message>
        <source>Log transaction priority and fee per kB when mining blocks (default: %u)</source>
        <translation>Zaznamenávat během těžení bloků prioritu transakce a poplatek za kB (výchozí: %u)</translation>
    </message>
    <message>
        <source>Maintain a full transaction index, used by the getrawtransaction rpc call (default: %u)</source>
        <translation>Spravovat úplný index transakcí, který je využíván rpc voláním getrawtransaction (výchozí: %u)</translation>
    </message>
    <message>
        <source>Number of seconds to keep misbehaving peers from reconnecting (default: %u)</source>
        <translation>Doba ve vteřinách, po kterou se nebudou moci zlobivé protějšky znovu připojit (výchozí: %u)</translation>
    </message>
    <message>
        <source>Output debugging information (default: %u, supplying &lt;category&gt; is optional)</source>
        <translation>Tisknout ladicí informace (výchozí: %u, zadání &lt;category&gt; je volitelné)</translation>
    </message>
    <message>
        <source>Use separate SOCKS5 proxy to reach peers via Tor hidden services (default: %s)</source>
        <translation>Použít samostatnou SOCKS5 proxy ke spojení s protějšky přes skryté služby v Toru (výchozí: %s)</translation>
    </message>
    <message>
        <source>(default: %s)</source>
        <translation>(výchozí: %s)</translation>
    </message>
    <message>
        <source>Acceptable ciphers (default: %s)</source>
        <translation>Akceptovatelné šifry (výchozí: %s)</translation>
    </message>
    <message>
        <source>Always query for peer addresses via DNS lookup (default: %u)</source>
        <translation>Vždy získávat adresy dalších protějšků přes DNS (výchozí: %u)</translation>
    </message>
    <message>
        <source>Disable safemode, override a real safe mode event (default: %u)</source>
        <translation>Vypnout bezpečný režim (safemode), překrýt skutečnou událost bezpečného režimu (výchozí: %u)</translation>
    </message>
    <message>
        <source>Error loading wallet.dat</source>
        <translation>Chyba při načítání wallet.dat</translation>
    </message>
    <message>
        <source>Force safe mode (default: %u)</source>
        <translation>Vynutit bezpečný mód (výchozí: %u)</translation>
    </message>
    <message>
        <source>Generate coins (default: %u)</source>
        <translation>Těžit (výchozí: %u)</translation>
    </message>
    <message>
        <source>How many blocks to check at startup (default: %u, 0 = all)</source>
        <translation>Kolik bloků při startu zkontrolovat (výchozí: %u, 0 = všechny)</translation>
    </message>
    <message>
        <source>Include IP addresses in debug output (default: %u)</source>
        <translation>Zaznamenávat do ladicích výstupů i IP adresy (výchozí: %u)</translation>
    </message>
    <message>
        <source>Invalid -proxy address: '%s'</source>
        <translation>Neplatná -proxy adresa: '%s'</translation>
    </message>
    <message>
        <source>Limit size of signature cache to &lt;n&gt; entries (default: %u)</source>
        <translation>Omezit velikost vyrovnávací paměti pro podpisy na &lt;n&gt; položek (výchozí: %u)</translation>
    </message>
    <message>
        <source>Listen for JSON-RPC connections on &lt;port&gt; (default: %u or testnet: %u)</source>
        <translation>Čekat na JSON-RPC spojení na &lt;portu&gt; (výchozí: %u nebo testnet: %u)</translation>
    </message>
    <message>
        <source>Listen for connections on &lt;port&gt; (default: %u or testnet: %u)</source>
        <translation>Čekat na spojení na &lt;portu&gt; (výchozí: %u nebo testnet: %u)</translation>
    </message>
    <message>
        <source>Maintain at most &lt;n&gt; connections to peers (default: %u)</source>
        <translation>Povolit nejvýše &lt;n&gt; protějšků (výchozí: %u)</translation>
    </message>
    <message>
        <source>Maximum per-connection receive buffer, &lt;n&gt;*1000 bytes (default: %u)</source>
        <translation>Maximální velikost přijímacího bufferu pro každé spojení, &lt;n&gt;*1000 bajtů (výchozí: %u)</translation>
    </message>
    <message>
        <source>Maximum per-connection send buffer, &lt;n&gt;*1000 bytes (default: %u)</source>
        <translation>Maximální velikost odesílacího bufferu pro každé spojení, &lt;n&gt;*1000 bajtů (výchozí: %u)</translation>
    </message>
    <message>
        <source>Only accept block chain matching built-in checkpoints (default: %u)</source>
        <translation>Uznávat pouze řetězec bloků, který odpovídá vnitřním kontrolním bodům (výchozí: %u)</translation>
    </message>
    <message>
        <source>Prepend debug output with timestamp (default: %u)</source>
        <translation>Připojit před ladicí výstup časové razítko (výchozí: %u)</translation>
    </message>
    <message>
        <source>Relay and mine data carrier transactions (default: %u)</source>
        <translation>Přeposílat a těžit transakce nesoucí data (výchozí: %u)</translation>
    </message>
    <message>
        <source>Relay non-P2SH multisig (default: %u)</source>
        <translation>Přeposílat ne-P2SH multisig (výchozí: %u)</translation>
    </message>
    <message>
        <source>Run a thread to flush wallet periodically (default: %u)</source>
        <translation>Spustit vlákno pročišťující periodicky peněženku (výchozí: %u)</translation>
    </message>
    <message>
        <source>Server certificate file (default: %s)</source>
        <translation>Soubor se serverovým certifikátem (výchozí: %s)</translation>
    </message>
    <message>
        <source>Server private key (default: %s)</source>
        <translation>Soubor se serverovým soukromým klíčem (výchozí: %s)</translation>
    </message>
    <message>
        <source>Set key pool size to &lt;n&gt; (default: %u)</source>
        <translation>Nastavit zásobník klíčů na velikost &lt;n&gt; (výchozí: %u)</translation>
    </message>
    <message>
        <source>Set minimum block size in bytes (default: %u)</source>
        <translation>Nastavit minimální velikost bloku v bajtech (výchozí: %u)</translation>
    </message>
    <message>
        <source>Set the number of threads to service RPC calls (default: %d)</source>
        <translation>Nastavení počtu vláken pro servisní RPC volání (výchozí: %d)</translation>
    </message>
    <message>
        <source>Sets the DB_PRIVATE flag in the wallet db environment (default: %u)</source>
        <translation>Nastavit příznak DB_PRIVATE v databázovém prostředí peněženky (výchozí: %u)</translation>
    </message>
    <message>
        <source>Specify configuration file (default: %s)</source>
        <translation>Konfigurační soubor (výchozí: %s)</translation>
    </message>
    <message>
        <source>Specify connection timeout in milliseconds (minimum: 1, default: %d)</source>
        <translation>Zadej časový limit spojení v milivteřinách (minimum: 1, výchozí: %d)</translation>
    </message>
    <message>
        <source>Spend unconfirmed change when sending transactions (default: %u)</source>
        <translation>Utrácet i ještě nepotvrzené drobné při posílání transakcí (výchozí: %u)</translation>
    </message>
    <message>
        <source>Stop running after importing blocks from disk (default: %u)</source>
        <translation>Ukončit se po importu bloků z disku (výchozí: %u)</translation>
    </message>
    <message>
        <source>Threshold for disconnecting misbehaving peers (default: %u)</source>
        <translation>Práh pro odpojování zlobivých protějšků (výchozí: %u)</translation>
    </message>
    <message>
        <source>Unknown network specified in -onlynet: '%s'</source>
        <translation>V -onlynet byla uvedena neznámá síť: '%s'</translation>
    </message>
    <message>
        <source>Cannot resolve -bind address: '%s'</source>
        <translation>Nemohu přeložit -bind adresu: '%s'</translation>
    </message>
    <message>
        <source>Cannot resolve -externalip address: '%s'</source>
        <translation>Nemohu přeložit -externalip adresu: '%s'</translation>
    </message>
    <message>
        <source>Invalid amount for -paytxfee=&lt;amount&gt;: '%s'</source>
        <translation>Neplatná částka pro -paytxfee=&lt;částka&gt;: '%s'</translation>
    </message>
    <message>
        <source>Insufficient funds</source>
        <translation>Nedostatek prostředků</translation>
    </message>
    <message>
        <source>Loading block index...</source>
        <translation>Načítám index bloků...</translation>
    </message>
    <message>
        <source>Add a node to connect to and attempt to keep the connection open</source>
        <translation>Přidat uzel, ke kterému se připojit a snažit se spojení udržet</translation>
    </message>
    <message>
        <source>Loading wallet...</source>
        <translation>Načítám peněženku...</translation>
    </message>
    <message>
        <source>Cannot downgrade wallet</source>
        <translation>Nemohu převést peněženku do staršího formátu</translation>
    </message>
    <message>
        <source>Cannot write default address</source>
        <translation>Nemohu napsat výchozí adresu</translation>
    </message>
    <message>
        <source>Rescanning...</source>
        <translation>Přeskenovávám...</translation>
    </message>
    <message>
        <source>Done loading</source>
        <translation>Načítání dokončeno</translation>
    </message>
    <message>
        <source>Error</source>
        <translation>Chyba</translation>
    </message>
</context>
</TS><|MERGE_RESOLUTION|>--- conflicted
+++ resolved
@@ -1885,8 +1885,8 @@
         <translation>přinejmenším</translation>
     </message>
     <message>
-        <source>Paying only the minimum fee is just fine as long as there is less transaction volume than space in the blocks. But be aware that this can end up in a never confirming transaction once there is more demand for bitcoin transactions than the network can process.</source>
-        <translation>Platit jen minimální poplatek je v pořádku, pokud je zrovna méně transakcí než místa v blocích. Ale počítej s tím, že to také může skončit transakcí, která nikdy nebude potvrzena, pokud je větší poptávka po bitcoinových transakcích, než síť zvládne zpracovat.</translation>
+        <source>Paying only the minimum fee is just fine as long as there is less transaction volume than space in the blocks. But be aware that this can end up in a never confirming transaction once there is more demand for litecoin transactions than the network can process.</source>
+        <translation>Platit jen minimální poplatek je v pořádku, pokud je zrovna méně transakcí než místa v blocích. Ale počítej s tím, že to také může skončit transakcí, která nikdy nebude potvrzena, pokud je větší poptávka po litecoinových transakcích, než síť zvládne zpracovat.</translation>
     </message>
     <message>
         <source>(read the tooltip)</source>
@@ -2029,25 +2029,8 @@
         <translation>Transakce byla odmítnuta! Tohle může nastat, pokud nějaké mince z tvé peněženky už jednou byly utraceny, například pokud používáš kopii souboru wallet.dat a mince byly utraceny v druhé kopii, ale nebyly označeny jako utracené v této.</translation>
     </message>
     <message>
-<<<<<<< HEAD
         <source>Warning: Invalid Litecoin address</source>
         <translation>Upozornění: Neplatná Litecoinová adresa</translation>
-=======
-        <source>A fee higher than %1 is considered an insanely high fee.</source>
-        <translation>Poplatek vyšší než %1 je považován za absurdně vysoký.</translation>
-    </message>
-    <message>
-        <source>Pay only the minimum fee of %1</source>
-        <translation>Zaplatit pouze minimální poplatek %1</translation>
-    </message>
-    <message>
-        <source>Estimated to begin confirmation within %1 block(s).</source>
-        <translation>Potvrzování by podle odhadu mělo začít během %1 bloků.</translation>
-    </message>
-    <message>
-        <source>Warning: Invalid Bitcoin address</source>
-        <translation>Upozornění: Neplatná Bitcoinová adresa</translation>
->>>>>>> 424ae662
     </message>
     <message>
         <source>(no label)</source>
